// Copyright 2016 The go-ethereum Authors
// This file is part of the go-ethereum library.
//
// The go-ethereum library is free software: you can redistribute it and/or modify
// it under the terms of the GNU Lesser General Public License as published by
// the Free Software Foundation, either version 3 of the License, or
// (at your option) any later version.
//
// The go-ethereum library is distributed in the hope that it will be useful,
// but WITHOUT ANY WARRANTY; without even the implied warranty of
// MERCHANTABILITY or FITNESS FOR A PARTICULAR PURPOSE. See the
// GNU Lesser General Public License for more details.
//
// You should have received a copy of the GNU Lesser General Public License
// along with the go-ethereum library. If not, see <http://www.gnu.org/licenses/>.

package les

import (
	"crypto/ecdsa"
	"errors"
	"fmt"
	"math/big"
	"math/rand"
	"net"
	"sync"
	"sync/atomic"
	"time"

	"github.com/ethereum/go-ethereum/common"
	"github.com/ethereum/go-ethereum/common/mclock"
	"github.com/ethereum/go-ethereum/core"
	"github.com/ethereum/go-ethereum/core/forkid"
	"github.com/ethereum/go-ethereum/core/types"
	"github.com/ethereum/go-ethereum/les/flowcontrol"
	"github.com/ethereum/go-ethereum/les/utils"
	vfc "github.com/ethereum/go-ethereum/les/vflux/client"
	vfs "github.com/ethereum/go-ethereum/les/vflux/server"
	"github.com/ethereum/go-ethereum/light"
	"github.com/ethereum/go-ethereum/p2p"
	"github.com/ethereum/go-ethereum/p2p/enode"
<<<<<<< HEAD
	"github.com/ethereum/go-ethereum/params/types/ctypes"
=======
>>>>>>> e501b3b0
	"github.com/ethereum/go-ethereum/rlp"
)

var (
	errClosed            = errors.New("peer set is closed")
	errAlreadyRegistered = errors.New("peer is already registered")
	errNotRegistered     = errors.New("peer is not registered")
)

const (
	maxRequestErrors  = 20 // number of invalid requests tolerated (makes the protocol less brittle but still avoids spam)
	maxResponseErrors = 50 // number of invalid responses tolerated (makes the protocol less brittle but still avoids spam)

	allowedUpdateBytes = 100000                // initial/maximum allowed update size
	allowedUpdateRate  = time.Millisecond * 10 // time constant for recharging one byte of allowance

	freezeTimeBase    = time.Millisecond * 700 // fixed component of client freeze time
	freezeTimeRandom  = time.Millisecond * 600 // random component of client freeze time
	freezeCheckPeriod = time.Millisecond * 100 // buffer value recheck period after initial freeze time has elapsed

	// If the total encoded size of a sent transaction batch is over txSizeCostLimit
	// per transaction then the request cost is calculated as proportional to the
	// encoded size instead of the transaction count
	txSizeCostLimit = 0x4000

	// handshakeTimeout is the timeout LES handshake will be treated as failed.
	handshakeTimeout = 5 * time.Second
)

const (
	announceTypeNone = iota
	announceTypeSimple
	announceTypeSigned
)

type keyValueEntry struct {
	Key   string
	Value rlp.RawValue
}

type keyValueList []keyValueEntry
type keyValueMap map[string]rlp.RawValue

func (l keyValueList) add(key string, val interface{}) keyValueList {
	var entry keyValueEntry
	entry.Key = key
	if val == nil {
		val = uint64(0)
	}
	enc, err := rlp.EncodeToBytes(val)
	if err == nil {
		entry.Value = enc
	}
	return append(l, entry)
}

func (l keyValueList) decode() (keyValueMap, uint64) {
	m := make(keyValueMap)
	var size uint64
	for _, entry := range l {
		m[entry.Key] = entry.Value
		size += uint64(len(entry.Key)) + uint64(len(entry.Value)) + 8
	}
	return m, size
}

func (m keyValueMap) get(key string, val interface{}) error {
	enc, ok := m[key]
	if !ok {
		return errResp(ErrMissingKey, "%s", key)
	}
	if val == nil {
		return nil
	}
	return rlp.DecodeBytes(enc, val)
}

// peerCommons contains fields needed by both server peer and client peer.
type peerCommons struct {
	*p2p.Peer
	rw p2p.MsgReadWriter

	id           string      // Peer identity.
	version      int         // Protocol version negotiated.
	network      uint64      // Network ID being on.
	frozen       atomic.Bool // Flag whether the peer is frozen.
	announceType uint64      // New block announcement type.
	serving      atomic.Bool // The status indicates the peer is served.
	headInfo     blockInfo   // Last announced block information.

	// Background task queue for caching peer tasks and executing in order.
	sendQueue *utils.ExecQueue

	// Flow control agreement.
	fcParams flowcontrol.ServerParams // The config for token bucket.
	fcCosts  requestCostTable         // The Maximum request cost table.

	closeCh chan struct{}
	lock    sync.RWMutex // Lock used to protect all thread-sensitive fields.
}

// isFrozen returns true if the client is frozen or the server has put our
// client in frozen state
func (p *peerCommons) isFrozen() bool {
	return p.frozen.Load()
}

// canQueue returns an indicator whether the peer can queue an operation.
func (p *peerCommons) canQueue() bool {
	return p.sendQueue.CanQueue() && !p.isFrozen()
}

// queueSend caches a peer operation in the background task queue.
// Please ensure to check `canQueue` before call this function
func (p *peerCommons) queueSend(f func()) bool {
	return p.sendQueue.Queue(f)
}

// String implements fmt.Stringer.
func (p *peerCommons) String() string {
	return fmt.Sprintf("Peer %s [%s]", p.id, fmt.Sprintf("les/%d", p.version))
}

// PeerInfo represents a short summary of the `eth` sub-protocol metadata known
// about a connected peer.
type PeerInfo struct {
	Version    int      `json:"version"`    // Ethereum protocol version negotiated
	Difficulty *big.Int `json:"difficulty"` // Total difficulty of the peer's blockchain
	Head       string   `json:"head"`       // SHA3 hash of the peer's best owned block
}

// Info gathers and returns a collection of metadata known about a peer.
func (p *peerCommons) Info() *PeerInfo {
	return &PeerInfo{
		Version:    p.version,
		Difficulty: p.Td(),
		Head:       fmt.Sprintf("%x", p.Head()),
	}
}

// Head retrieves a copy of the current head (most recent) hash of the peer.
func (p *peerCommons) Head() (hash common.Hash) {
	p.lock.RLock()
	defer p.lock.RUnlock()

	return p.headInfo.Hash
}

// Td retrieves the current total difficulty of a peer.
func (p *peerCommons) Td() *big.Int {
	p.lock.RLock()
	defer p.lock.RUnlock()

	return new(big.Int).Set(p.headInfo.Td)
}

// HeadAndTd retrieves the current head hash and total difficulty of a peer.
func (p *peerCommons) HeadAndTd() (hash common.Hash, td *big.Int) {
	p.lock.RLock()
	defer p.lock.RUnlock()

	return p.headInfo.Hash, new(big.Int).Set(p.headInfo.Td)
}

// sendReceiveHandshake exchanges handshake packet with remote peer and returns any error
// if failed to send or receive packet.
func (p *peerCommons) sendReceiveHandshake(sendList keyValueList) (keyValueList, error) {
	var (
		errc     = make(chan error, 2)
		recvList keyValueList
	)
	// Send out own handshake in a new thread
	go func() {
		errc <- p2p.Send(p.rw, StatusMsg, &sendList)
	}()
	go func() {
		// In the mean time retrieve the remote status message
		msg, err := p.rw.ReadMsg()
		if err != nil {
			errc <- err
			return
		}
		if msg.Code != StatusMsg {
			errc <- errResp(ErrNoStatusMsg, "first msg has code %x (!= %x)", msg.Code, StatusMsg)
			return
		}
		if msg.Size > ProtocolMaxMsgSize {
			errc <- errResp(ErrMsgTooLarge, "%v > %v", msg.Size, ProtocolMaxMsgSize)
			return
		}
		// Decode the handshake
		if err := msg.Decode(&recvList); err != nil {
			errc <- errResp(ErrDecode, "msg %v: %v", msg, err)
			return
		}
		errc <- nil
	}()
	timeout := time.NewTimer(handshakeTimeout)
	defer timeout.Stop()
	for i := 0; i < 2; i++ {
		select {
		case err := <-errc:
			if err != nil {
				return nil, err
			}
		case <-timeout.C:
			return nil, p2p.DiscReadTimeout
		}
	}
	return recvList, nil
}

// handshake executes the les protocol handshake, negotiating version number,
// network IDs, difficulties, head and genesis blocks. Besides the basic handshake
// fields, server and client can exchange and resolve some specified fields through
// two callback functions.
func (p *peerCommons) handshake(td *big.Int, head common.Hash, headNum uint64, genesis common.Hash, forkID forkid.ID, forkFilter forkid.Filter, sendCallback func(*keyValueList), recvCallback func(keyValueMap) error) error {
	p.lock.Lock()
	defer p.lock.Unlock()

	var send keyValueList

	// Add some basic handshake fields
	send = send.add("protocolVersion", uint64(p.version))
	send = send.add("networkId", p.network)
	// Note: the head info announced at handshake is only used in case of server peers
	// but dummy values are still announced by clients for compatibility with older servers
	send = send.add("headTd", td)
	send = send.add("headHash", head)
	send = send.add("headNum", headNum)
	send = send.add("genesisHash", genesis)

	// If the protocol version is beyond les4, then pass the forkID
	// as well. Check http://eips.ethereum.org/EIPS/eip-2124 for more
	// spec detail.
	if p.version >= lpv4 {
		send = send.add("forkID", forkID)
	}
	// Add client-specified or server-specified fields
	if sendCallback != nil {
		sendCallback(&send)
	}
	// Exchange the handshake packet and resolve the received one.
	recvList, err := p.sendReceiveHandshake(send)
	if err != nil {
		return err
	}
	recv, size := recvList.decode()
	if size > allowedUpdateBytes {
		return errResp(ErrRequestRejected, "")
	}
	var rGenesis common.Hash
	var rVersion, rNetwork uint64
	if err := recv.get("protocolVersion", &rVersion); err != nil {
		return err
	}
	if err := recv.get("networkId", &rNetwork); err != nil {
		return err
	}
	if err := recv.get("genesisHash", &rGenesis); err != nil {
		return err
	}
	if rGenesis != genesis {
		return errResp(ErrGenesisBlockMismatch, "%x (!= %x)", rGenesis[:8], genesis[:8])
	}
	if rNetwork != p.network {
		return errResp(ErrNetworkIdMismatch, "%d (!= %d)", rNetwork, p.network)
	}
	if int(rVersion) != p.version {
		return errResp(ErrProtocolVersionMismatch, "%d (!= %d)", rVersion, p.version)
	}
	// Check forkID if the protocol version is beyond the les4
	if p.version >= lpv4 {
		var forkID forkid.ID
		if err := recv.get("forkID", &forkID); err != nil {
			return err
		}
		if err := forkFilter(forkID); err != nil {
			return errResp(ErrForkIDRejected, "%v", err)
		}
	}
	if recvCallback != nil {
		return recvCallback(recv)
	}
	return nil
}

// close closes the channel and notifies all background routines to exit.
func (p *peerCommons) close() {
	close(p.closeCh)
	p.sendQueue.Quit()
}

// serverPeer represents each node to which the client is connected.
// The node here refers to the les server.
type serverPeer struct {
	peerCommons

	// Status fields
	trusted                 bool   // The flag whether the server is selected as trusted server.
	onlyAnnounce            bool   // The flag whether the server sends announcement only.
	chainSince, chainRecent uint64 // The range of chain server peer can serve.
	stateSince, stateRecent uint64 // The range of state server peer can serve.
	txHistory               uint64 // The length of available tx history, 0 means all, 1 means disabled

<<<<<<< HEAD
	// Advertised checkpoint fields
	checkpointNumber uint64                   // The block height which the checkpoint is registered.
	checkpoint       ctypes.TrustedCheckpoint // The advertised checkpoint sent by server.

=======
>>>>>>> e501b3b0
	fcServer         *flowcontrol.ServerNode // Client side mirror token bucket.
	vtLock           sync.Mutex
	nodeValueTracker *vfc.NodeValueTracker
	sentReqs         map[uint64]sentReqEntry

	// Statistics
	errCount    utils.LinearExpiredValue // Counter the invalid responses server has replied
	updateCount uint64
	updateTime  mclock.AbsTime

	// Test callback hooks
	hasBlockHook func(common.Hash, uint64, bool) bool // Used to determine whether the server has the specified block.
}

func newServerPeer(version int, network uint64, trusted bool, p *p2p.Peer, rw p2p.MsgReadWriter) *serverPeer {
	return &serverPeer{
		peerCommons: peerCommons{
			Peer:      p,
			rw:        rw,
			id:        p.ID().String(),
			version:   version,
			network:   network,
			sendQueue: utils.NewExecQueue(100),
			closeCh:   make(chan struct{}),
		},
		trusted:  trusted,
		errCount: utils.LinearExpiredValue{Rate: mclock.AbsTime(time.Hour)},
	}
}

// rejectUpdate returns true if a parameter update has to be rejected because
// the size and/or rate of updates exceed the capacity limitation
func (p *serverPeer) rejectUpdate(size uint64) bool {
	now := mclock.Now()
	if p.updateCount == 0 {
		p.updateTime = now
	} else {
		dt := now - p.updateTime
		p.updateTime = now

		r := uint64(dt / mclock.AbsTime(allowedUpdateRate))
		if p.updateCount > r {
			p.updateCount -= r
		} else {
			p.updateCount = 0
		}
	}
	p.updateCount += size
	return p.updateCount > allowedUpdateBytes
}

// freeze processes Stop messages from the given server and set the status as
// frozen.
func (p *serverPeer) freeze() {
	if p.frozen.CompareAndSwap(false, true) {
		p.sendQueue.Clear()
	}
}

// unfreeze processes Resume messages from the given server and set the status
// as unfrozen.
func (p *serverPeer) unfreeze() {
	p.frozen.Store(false)
}

// sendRequest send a request to the server based on the given message type
// and content.
func sendRequest(w p2p.MsgWriter, msgcode, reqID uint64, data interface{}) error {
	type req struct {
		ReqID uint64
		Data  interface{}
	}
	return p2p.Send(w, msgcode, &req{reqID, data})
}

func (p *serverPeer) sendRequest(msgcode, reqID uint64, data interface{}, amount int) error {
	p.sentRequest(reqID, uint32(msgcode), uint32(amount))
	return sendRequest(p.rw, msgcode, reqID, data)
}

// requestHeadersByHash fetches a batch of blocks' headers corresponding to the
// specified header query, based on the hash of an origin block.
func (p *serverPeer) requestHeadersByHash(reqID uint64, origin common.Hash, amount int, skip int, reverse bool) error {
	p.Log().Debug("Fetching batch of headers", "count", amount, "fromhash", origin, "skip", skip, "reverse", reverse)
	return p.sendRequest(GetBlockHeadersMsg, reqID, &GetBlockHeadersData{Origin: hashOrNumber{Hash: origin}, Amount: uint64(amount), Skip: uint64(skip), Reverse: reverse}, amount)
}

// requestHeadersByNumber fetches a batch of blocks' headers corresponding to the
// specified header query, based on the number of an origin block.
func (p *serverPeer) requestHeadersByNumber(reqID, origin uint64, amount int, skip int, reverse bool) error {
	p.Log().Debug("Fetching batch of headers", "count", amount, "fromnum", origin, "skip", skip, "reverse", reverse)
	return p.sendRequest(GetBlockHeadersMsg, reqID, &GetBlockHeadersData{Origin: hashOrNumber{Number: origin}, Amount: uint64(amount), Skip: uint64(skip), Reverse: reverse}, amount)
}

// requestBodies fetches a batch of blocks' bodies corresponding to the hashes
// specified.
func (p *serverPeer) requestBodies(reqID uint64, hashes []common.Hash) error {
	p.Log().Debug("Fetching batch of block bodies", "count", len(hashes))
	return p.sendRequest(GetBlockBodiesMsg, reqID, hashes, len(hashes))
}

// requestCode fetches a batch of arbitrary data from a node's known state
// data, corresponding to the specified hashes.
func (p *serverPeer) requestCode(reqID uint64, reqs []CodeReq) error {
	p.Log().Debug("Fetching batch of codes", "count", len(reqs))
	return p.sendRequest(GetCodeMsg, reqID, reqs, len(reqs))
}

// requestReceipts fetches a batch of transaction receipts from a remote node.
func (p *serverPeer) requestReceipts(reqID uint64, hashes []common.Hash) error {
	p.Log().Debug("Fetching batch of receipts", "count", len(hashes))
	return p.sendRequest(GetReceiptsMsg, reqID, hashes, len(hashes))
}

// requestProofs fetches a batch of merkle proofs from a remote node.
func (p *serverPeer) requestProofs(reqID uint64, reqs []ProofReq) error {
	p.Log().Debug("Fetching batch of proofs", "count", len(reqs))
	return p.sendRequest(GetProofsV2Msg, reqID, reqs, len(reqs))
}

// requestHelperTrieProofs fetches a batch of HelperTrie merkle proofs from a remote node.
func (p *serverPeer) requestHelperTrieProofs(reqID uint64, reqs []HelperTrieReq) error {
	p.Log().Debug("Fetching batch of HelperTrie proofs", "count", len(reqs))
	return p.sendRequest(GetHelperTrieProofsMsg, reqID, reqs, len(reqs))
}

// requestTxStatus fetches a batch of transaction status records from a remote node.
func (p *serverPeer) requestTxStatus(reqID uint64, txHashes []common.Hash) error {
	p.Log().Debug("Requesting transaction status", "count", len(txHashes))
	return p.sendRequest(GetTxStatusMsg, reqID, txHashes, len(txHashes))
}

// sendTxs creates a reply with a batch of transactions to be added to the remote transaction pool.
func (p *serverPeer) sendTxs(reqID uint64, amount int, txs rlp.RawValue) error {
	p.Log().Debug("Sending batch of transactions", "amount", amount, "size", len(txs))
	sizeFactor := (len(txs) + txSizeCostLimit/2) / txSizeCostLimit
	if sizeFactor > amount {
		amount = sizeFactor
	}
	return p.sendRequest(SendTxV2Msg, reqID, txs, amount)
}

// waitBefore implements distPeer interface
func (p *serverPeer) waitBefore(maxCost uint64) (time.Duration, float64) {
	return p.fcServer.CanSend(maxCost)
}

// getRequestCost returns an estimated request cost according to the flow control
// rules negotiated between the server and the client.
func (p *serverPeer) getRequestCost(msgcode uint64, amount int) uint64 {
	p.lock.RLock()
	defer p.lock.RUnlock()

	costs := p.fcCosts[msgcode]
	if costs == nil {
		return 0
	}
	cost := costs.baseCost + costs.reqCost*uint64(amount)
	if cost > p.fcParams.BufLimit {
		cost = p.fcParams.BufLimit
	}
	return cost
}

// getTxRelayCost returns an estimated relay cost according to the flow control
// rules negotiated between the server and the client.
func (p *serverPeer) getTxRelayCost(amount, size int) uint64 {
	p.lock.RLock()
	defer p.lock.RUnlock()

	costs := p.fcCosts[SendTxV2Msg]
	if costs == nil {
		return 0
	}
	cost := costs.baseCost + costs.reqCost*uint64(amount)
	sizeCost := costs.baseCost + costs.reqCost*uint64(size)/txSizeCostLimit
	if sizeCost > cost {
		cost = sizeCost
	}
	if cost > p.fcParams.BufLimit {
		cost = p.fcParams.BufLimit
	}
	return cost
}

// HasBlock checks if the peer has a given block
func (p *serverPeer) HasBlock(hash common.Hash, number uint64, hasState bool) bool {
	p.lock.RLock()
	defer p.lock.RUnlock()

	if p.hasBlockHook != nil {
		return p.hasBlockHook(hash, number, hasState)
	}
	head := p.headInfo.Number
	var since, recent uint64
	if hasState {
		since = p.stateSince
		recent = p.stateRecent
	} else {
		since = p.chainSince
		recent = p.chainRecent
	}
	return head >= number && number >= since && (recent == 0 || number+recent+4 > head)
}

// updateFlowControl updates the flow control parameters belonging to the server
// node if the announced key/value set contains relevant fields
func (p *serverPeer) updateFlowControl(update keyValueMap) {
	p.lock.Lock()
	defer p.lock.Unlock()

	// If any of the flow control params is nil, refuse to update.
	var params flowcontrol.ServerParams
	if update.get("flowControl/BL", &params.BufLimit) == nil && update.get("flowControl/MRR", &params.MinRecharge) == nil {
		// todo can light client set a minimal acceptable flow control params?
		p.fcParams = params
		p.fcServer.UpdateParams(params)
	}
	var MRC RequestCostList
	if update.get("flowControl/MRC", &MRC) == nil {
		costUpdate := MRC.decode(ProtocolLengths[uint(p.version)])
		for code, cost := range costUpdate {
			p.fcCosts[code] = cost
		}
	}
}

// updateHead updates the head information based on the announcement from
// the peer.
func (p *serverPeer) updateHead(hash common.Hash, number uint64, td *big.Int) {
	p.lock.Lock()
	defer p.lock.Unlock()

	p.headInfo = blockInfo{Hash: hash, Number: number, Td: td}
}

// Handshake executes the les protocol handshake, negotiating version number,
// network IDs and genesis blocks.
func (p *serverPeer) Handshake(genesis common.Hash, forkid forkid.ID, forkFilter forkid.Filter) error {
	// Note: there is no need to share local head with a server but older servers still
	// require these fields so we announce zero values.
	return p.handshake(common.Big0, common.Hash{}, 0, genesis, forkid, forkFilter, func(lists *keyValueList) {
		// Add some client-specific handshake fields
		//
		// Enable signed announcement randomly even the server is not trusted.
		p.announceType = announceTypeSimple
		if p.trusted {
			p.announceType = announceTypeSigned
		}
		*lists = (*lists).add("announceType", p.announceType)
	}, func(recv keyValueMap) error {
		var (
			rHash common.Hash
			rNum  uint64
			rTd   *big.Int
		)
		if err := recv.get("headTd", &rTd); err != nil {
			return err
		}
		if err := recv.get("headHash", &rHash); err != nil {
			return err
		}
		if err := recv.get("headNum", &rNum); err != nil {
			return err
		}
		p.headInfo = blockInfo{Hash: rHash, Number: rNum, Td: rTd}
		if recv.get("serveChainSince", &p.chainSince) != nil {
			p.onlyAnnounce = true
		}
		if recv.get("serveRecentChain", &p.chainRecent) != nil {
			p.chainRecent = 0
		}
		if recv.get("serveStateSince", &p.stateSince) != nil {
			p.onlyAnnounce = true
		}
		if recv.get("serveRecentState", &p.stateRecent) != nil {
			p.stateRecent = 0
		}
		if recv.get("txRelay", nil) != nil {
			p.onlyAnnounce = true
		}
		if p.version >= lpv4 {
			var recentTx uint
			if err := recv.get("recentTxLookup", &recentTx); err != nil {
				return err
			}
			p.txHistory = uint64(recentTx)
		} else {
			// The weak assumption is held here that legacy les server(les2,3)
			// has unlimited transaction history. The les serving in these legacy
			// versions is disabled if the transaction is unindexed.
			p.txHistory = txIndexUnlimited
		}
		if p.onlyAnnounce && !p.trusted {
			return errResp(ErrUselessPeer, "peer cannot serve requests")
		}
		// Parse flow control handshake packet.
		var sParams flowcontrol.ServerParams
		if err := recv.get("flowControl/BL", &sParams.BufLimit); err != nil {
			return err
		}
		if err := recv.get("flowControl/MRR", &sParams.MinRecharge); err != nil {
			return err
		}
		var MRC RequestCostList
		if err := recv.get("flowControl/MRC", &MRC); err != nil {
			return err
		}
		p.fcParams = sParams
		p.fcServer = flowcontrol.NewServerNode(sParams, &mclock.System{})
		p.fcCosts = MRC.decode(ProtocolLengths[uint(p.version)])

		if !p.onlyAnnounce {
			for msgCode := range reqAvgTimeCost {
				if p.fcCosts[msgCode] == nil {
					return errResp(ErrUselessPeer, "peer does not support message %d", msgCode)
				}
			}
		}
		return nil
	})
}

// setValueTracker sets the value tracker references for connected servers. Note that the
// references should be removed upon disconnection by setValueTracker(nil, nil).
func (p *serverPeer) setValueTracker(nvt *vfc.NodeValueTracker) {
	p.vtLock.Lock()
	p.nodeValueTracker = nvt
	if nvt != nil {
		p.sentReqs = make(map[uint64]sentReqEntry)
	} else {
		p.sentReqs = nil
	}
	p.vtLock.Unlock()
}

// updateVtParams updates the server's price table in the value tracker.
func (p *serverPeer) updateVtParams() {
	p.vtLock.Lock()
	defer p.vtLock.Unlock()

	if p.nodeValueTracker == nil {
		return
	}
	reqCosts := make([]uint64, len(requestList))
	for code, costs := range p.fcCosts {
		if m, ok := requestMapping[uint32(code)]; ok {
			reqCosts[m.first] = costs.baseCost + costs.reqCost
			if m.rest != -1 {
				reqCosts[m.rest] = costs.reqCost
			}
		}
	}
	p.nodeValueTracker.UpdateCosts(reqCosts)
}

// sentReqEntry remembers sent requests and their sending times
type sentReqEntry struct {
	reqType, amount uint32
	at              mclock.AbsTime
}

// sentRequest marks a request sent at the current moment to this server.
func (p *serverPeer) sentRequest(id uint64, reqType, amount uint32) {
	p.vtLock.Lock()
	if p.sentReqs != nil {
		p.sentReqs[id] = sentReqEntry{reqType, amount, mclock.Now()}
	}
	p.vtLock.Unlock()
}

// answeredRequest marks a request answered at the current moment by this server.
func (p *serverPeer) answeredRequest(id uint64) {
	p.vtLock.Lock()
	if p.sentReqs == nil {
		p.vtLock.Unlock()
		return
	}
	e, ok := p.sentReqs[id]
	delete(p.sentReqs, id)
	nvt := p.nodeValueTracker
	p.vtLock.Unlock()
	if !ok {
		return
	}
	var (
		vtReqs   [2]vfc.ServedRequest
		reqCount int
	)
	m := requestMapping[e.reqType]
	if m.rest == -1 || e.amount <= 1 {
		reqCount = 1
		vtReqs[0] = vfc.ServedRequest{ReqType: uint32(m.first), Amount: e.amount}
	} else {
		reqCount = 2
		vtReqs[0] = vfc.ServedRequest{ReqType: uint32(m.first), Amount: 1}
		vtReqs[1] = vfc.ServedRequest{ReqType: uint32(m.rest), Amount: e.amount - 1}
	}
	dt := time.Duration(mclock.Now() - e.at)
	nvt.Served(vtReqs[:reqCount], dt)
}

// clientPeer represents each node to which the les server is connected.
// The node here refers to the light client.
type clientPeer struct {
	peerCommons

	// responseLock ensures that responses are queued in the same order as
	// RequestProcessed is called
	responseLock  sync.Mutex
	responseCount uint64 // Counter to generate an unique id for request processing.

	balance vfs.ConnectedBalance

	// invalidLock is used for protecting invalidCount.
	invalidLock  sync.RWMutex
	invalidCount utils.LinearExpiredValue // Counter the invalid request the client peer has made.

	capacity uint64
	// lastAnnounce is the last broadcast created by the server; may be newer than the last head
	// sent to the specific client (stored in headInfo) if capacity is zero. In this case the
	// latest head is sent when the client gains non-zero capacity.
	lastAnnounce announceData

	connectedAt mclock.AbsTime
	server      bool
	errCh       chan error
	fcClient    *flowcontrol.ClientNode // Server side mirror token bucket.
}

func newClientPeer(version int, network uint64, p *p2p.Peer, rw p2p.MsgReadWriter) *clientPeer {
	return &clientPeer{
		peerCommons: peerCommons{
			Peer:      p,
			rw:        rw,
			id:        p.ID().String(),
			version:   version,
			network:   network,
			sendQueue: utils.NewExecQueue(100),
			closeCh:   make(chan struct{}),
		},
		invalidCount: utils.LinearExpiredValue{Rate: mclock.AbsTime(time.Hour)},
		errCh:        make(chan error, 1),
	}
}

// FreeClientId returns a string identifier for the peer. Multiple peers with
// the same identifier can not be connected in free mode simultaneously.
func (p *clientPeer) FreeClientId() string {
	if addr, ok := p.RemoteAddr().(*net.TCPAddr); ok {
		if addr.IP.IsLoopback() {
			// using peer id instead of loopback ip address allows multiple free
			// connections from local machine to own server
			return p.id
		} else {
			return addr.IP.String()
		}
	}
	return p.id
}

// sendStop notifies the client about being in frozen state
func (p *clientPeer) sendStop() error {
	return p2p.Send(p.rw, StopMsg, struct{}{})
}

// sendResume notifies the client about getting out of frozen state
func (p *clientPeer) sendResume(bv uint64) error {
	return p2p.Send(p.rw, ResumeMsg, bv)
}

// freeze temporarily puts the client in a frozen state which means all unprocessed
// and subsequent requests are dropped. Unfreezing happens automatically after a short
// time if the client's buffer value is at least in the slightly positive region.
// The client is also notified about being frozen/unfrozen with a Stop/Resume message.
func (p *clientPeer) freeze() {
	if p.version < lpv3 {
		// if Stop/Resume is not supported then just drop the peer after setting
		// its frozen status permanently
		p.frozen.Store(true)
		p.Peer.Disconnect(p2p.DiscUselessPeer)
		return
	}
	if !p.frozen.Swap(true) {
		go func() {
			p.sendStop()
			time.Sleep(freezeTimeBase + time.Duration(rand.Int63n(int64(freezeTimeRandom))))
			for {
				bufValue, bufLimit := p.fcClient.BufferStatus()
				if bufLimit == 0 {
					return
				}
				if bufValue <= bufLimit/8 {
					time.Sleep(freezeCheckPeriod)
					continue
				}
				p.frozen.Store(false)
				p.sendResume(bufValue)
				return
			}
		}()
	}
}

// reply struct represents a reply with the actual data already RLP encoded and
// only the bv (buffer value) missing. This allows the serving mechanism to
// calculate the bv value which depends on the data size before sending the reply.
type reply struct {
	w              p2p.MsgWriter
	msgcode, reqID uint64
	data           rlp.RawValue
}

// send sends the reply with the calculated buffer value
func (r *reply) send(bv uint64) error {
	type resp struct {
		ReqID, BV uint64
		Data      rlp.RawValue
	}
	return p2p.Send(r.w, r.msgcode, &resp{r.reqID, bv, r.data})
}

// size returns the RLP encoded size of the message data
func (r *reply) size() uint32 {
	return uint32(len(r.data))
}

// replyBlockHeaders creates a reply with a batch of block headers
func (p *clientPeer) replyBlockHeaders(reqID uint64, headers []*types.Header) *reply {
	data, _ := rlp.EncodeToBytes(headers)
	return &reply{p.rw, BlockHeadersMsg, reqID, data}
}

// replyBlockBodiesRLP creates a reply with a batch of block contents from
// an already RLP encoded format.
func (p *clientPeer) replyBlockBodiesRLP(reqID uint64, bodies []rlp.RawValue) *reply {
	data, _ := rlp.EncodeToBytes(bodies)
	return &reply{p.rw, BlockBodiesMsg, reqID, data}
}

// replyCode creates a reply with a batch of arbitrary internal data, corresponding to the
// hashes requested.
func (p *clientPeer) replyCode(reqID uint64, codes [][]byte) *reply {
	data, _ := rlp.EncodeToBytes(codes)
	return &reply{p.rw, CodeMsg, reqID, data}
}

// replyReceiptsRLP creates a reply with a batch of transaction receipts, corresponding to the
// ones requested from an already RLP encoded format.
func (p *clientPeer) replyReceiptsRLP(reqID uint64, receipts []rlp.RawValue) *reply {
	data, _ := rlp.EncodeToBytes(receipts)
	return &reply{p.rw, ReceiptsMsg, reqID, data}
}

// replyProofsV2 creates a reply with a batch of merkle proofs, corresponding to the ones requested.
func (p *clientPeer) replyProofsV2(reqID uint64, proofs light.NodeList) *reply {
	data, _ := rlp.EncodeToBytes(proofs)
	return &reply{p.rw, ProofsV2Msg, reqID, data}
}

// replyHelperTrieProofs creates a reply with a batch of HelperTrie proofs, corresponding to the ones requested.
func (p *clientPeer) replyHelperTrieProofs(reqID uint64, resp HelperTrieResps) *reply {
	data, _ := rlp.EncodeToBytes(resp)
	return &reply{p.rw, HelperTrieProofsMsg, reqID, data}
}

// replyTxStatus creates a reply with a batch of transaction status records, corresponding to the ones requested.
func (p *clientPeer) replyTxStatus(reqID uint64, stats []light.TxStatus) *reply {
	data, _ := rlp.EncodeToBytes(stats)
	return &reply{p.rw, TxStatusMsg, reqID, data}
}

// sendAnnounce announces the availability of a number of blocks through
// a hash notification.
func (p *clientPeer) sendAnnounce(request announceData) error {
	return p2p.Send(p.rw, AnnounceMsg, request)
}

// InactiveAllowance implements vfs.clientPeer
func (p *clientPeer) InactiveAllowance() time.Duration {
	return 0 // will return more than zero for les/5 clients
}

// getCapacity returns the current capacity of the peer
func (p *clientPeer) getCapacity() uint64 {
	p.lock.RLock()
	defer p.lock.RUnlock()

	return p.capacity
}

// UpdateCapacity updates the request serving capacity assigned to a given client
// and also sends an announcement about the updated flow control parameters.
// Note: UpdateCapacity implements vfs.clientPeer and should not block. The requested
// parameter is true if the callback was initiated by ClientPool.SetCapacity on the given peer.
func (p *clientPeer) UpdateCapacity(newCap uint64, requested bool) {
	p.lock.Lock()
	defer p.lock.Unlock()

	if newCap != p.fcParams.MinRecharge {
		p.fcParams = flowcontrol.ServerParams{MinRecharge: newCap, BufLimit: newCap * bufLimitRatio}
		p.fcClient.UpdateParams(p.fcParams)
		var kvList keyValueList
		kvList = kvList.add("flowControl/MRR", newCap)
		kvList = kvList.add("flowControl/BL", newCap*bufLimitRatio)
		p.queueSend(func() { p.sendAnnounce(announceData{Update: kvList}) })
	}

	if p.capacity == 0 && newCap != 0 {
		p.sendLastAnnounce()
	}
	p.capacity = newCap
}

// announceOrStore sends the given head announcement to the client if the client is
// active (capacity != 0) and the same announcement hasn't been sent before. If the
// client is inactive the announcement is stored and sent later if the client is
// activated again.
func (p *clientPeer) announceOrStore(announce announceData) {
	p.lock.Lock()
	defer p.lock.Unlock()

	p.lastAnnounce = announce
	if p.capacity != 0 {
		p.sendLastAnnounce()
	}
}

// announce sends the given head announcement to the client if it hasn't been sent before
func (p *clientPeer) sendLastAnnounce() {
	if p.lastAnnounce.Td == nil {
		return
	}
	if p.headInfo.Td == nil || p.lastAnnounce.Td.Cmp(p.headInfo.Td) > 0 {
		if !p.queueSend(func() { p.sendAnnounce(p.lastAnnounce) }) {
			p.Log().Debug("Dropped announcement because queue is full", "number", p.lastAnnounce.Number, "hash", p.lastAnnounce.Hash)
		} else {
			p.Log().Debug("Sent announcement", "number", p.lastAnnounce.Number, "hash", p.lastAnnounce.Hash)
		}
		p.headInfo = blockInfo{Hash: p.lastAnnounce.Hash, Number: p.lastAnnounce.Number, Td: p.lastAnnounce.Td}
	}
}

// Handshake executes the les protocol handshake, negotiating version number,
// network IDs, difficulties, head and genesis blocks.
func (p *clientPeer) Handshake(td *big.Int, head common.Hash, headNum uint64, genesis common.Hash, forkID forkid.ID, forkFilter forkid.Filter, server *LesServer) error {
	recentTx := server.handler.blockchain.TxLookupLimit()
	if recentTx != txIndexUnlimited {
		if recentTx < blockSafetyMargin {
			recentTx = txIndexDisabled
		} else {
			recentTx -= blockSafetyMargin - txIndexRecentOffset
		}
	}
	if server.config.UltraLightOnlyAnnounce {
		recentTx = txIndexDisabled
	}
	if recentTx != txIndexUnlimited && p.version < lpv4 {
		return errors.New("Cannot serve old clients without a complete tx index")
	}
	// Note: clientPeer.headInfo should contain the last head announced to the client by us.
	// The values announced in the handshake are dummy values for compatibility reasons and should be ignored.
	p.headInfo = blockInfo{Hash: head, Number: headNum, Td: td}
	return p.handshake(td, head, headNum, genesis, forkID, forkFilter, func(lists *keyValueList) {
		// Add some information which services server can offer.
		if !server.config.UltraLightOnlyAnnounce {
			*lists = (*lists).add("serveHeaders", nil)
			*lists = (*lists).add("serveChainSince", uint64(0))
			*lists = (*lists).add("serveStateSince", uint64(0))

			// If local ethereum node is running in archive mode, advertise ourselves we have
			// all version state data. Otherwise only recent state is available.
			stateRecent := uint64(core.TriesInMemory - blockSafetyMargin)
			if server.archiveMode {
				stateRecent = 0
			}
			*lists = (*lists).add("serveRecentState", stateRecent)
			*lists = (*lists).add("txRelay", nil)
		}
		if p.version >= lpv4 {
			*lists = (*lists).add("recentTxLookup", recentTx)
		}
		*lists = (*lists).add("flowControl/BL", server.defParams.BufLimit)
		*lists = (*lists).add("flowControl/MRR", server.defParams.MinRecharge)

		var costList RequestCostList
		if server.costTracker.testCostList != nil {
			costList = server.costTracker.testCostList
		} else {
			costList = server.costTracker.makeCostList(server.costTracker.globalFactor())
		}
		*lists = (*lists).add("flowControl/MRC", costList)
		p.fcCosts = costList.decode(ProtocolLengths[uint(p.version)])
		p.fcParams = server.defParams
	}, func(recv keyValueMap) error {
		p.server = recv.get("flowControl/MRR", nil) == nil
		if p.server {
			p.announceType = announceTypeNone // connected to another server, send no messages
		} else {
			if recv.get("announceType", &p.announceType) != nil {
				// set default announceType on server side
				p.announceType = announceTypeSimple
			}
		}
		return nil
	})
}

func (p *clientPeer) bumpInvalid() {
	p.invalidLock.Lock()
	p.invalidCount.Add(1, mclock.Now())
	p.invalidLock.Unlock()
}

func (p *clientPeer) getInvalid() uint64 {
	p.invalidLock.RLock()
	defer p.invalidLock.RUnlock()
	return p.invalidCount.Value(mclock.Now())
}

// Disconnect implements vfs.clientPeer
func (p *clientPeer) Disconnect() {
	p.Peer.Disconnect(p2p.DiscRequested)
}

// serverPeerSubscriber is an interface to notify services about added or
// removed server peers
type serverPeerSubscriber interface {
	registerPeer(*serverPeer)
	unregisterPeer(*serverPeer)
}

// serverPeerSet represents the set of active server peers currently
// participating in the Light Ethereum sub-protocol.
type serverPeerSet struct {
	peers map[string]*serverPeer
	// subscribers is a batch of subscribers and peerset will notify
	// these subscribers when the peerset changes(new server peer is
	// added or removed)
	subscribers []serverPeerSubscriber
	closed      bool
	lock        sync.RWMutex
}

// newServerPeerSet creates a new peer set to track the active server peers.
func newServerPeerSet() *serverPeerSet {
	return &serverPeerSet{peers: make(map[string]*serverPeer)}
}

// subscribe adds a service to be notified about added or removed
// peers and also register all active peers into the given service.
func (ps *serverPeerSet) subscribe(sub serverPeerSubscriber) {
	ps.lock.Lock()
	defer ps.lock.Unlock()

	ps.subscribers = append(ps.subscribers, sub)
	for _, p := range ps.peers {
		sub.registerPeer(p)
	}
}

// register adds a new server peer into the set, or returns an error if the
// peer is already known.
func (ps *serverPeerSet) register(peer *serverPeer) error {
	ps.lock.Lock()
	defer ps.lock.Unlock()

	if ps.closed {
		return errClosed
	}
	if _, exist := ps.peers[peer.id]; exist {
		return errAlreadyRegistered
	}
	ps.peers[peer.id] = peer
	for _, sub := range ps.subscribers {
		sub.registerPeer(peer)
	}
	return nil
}

// unregister removes a remote peer from the active set, disabling any further
// actions to/from that particular entity. It also initiates disconnection at
// the networking layer.
func (ps *serverPeerSet) unregister(id string) error {
	ps.lock.Lock()
	defer ps.lock.Unlock()

	p, ok := ps.peers[id]
	if !ok {
		return errNotRegistered
	}
	delete(ps.peers, id)
	for _, sub := range ps.subscribers {
		sub.unregisterPeer(p)
	}
	p.Peer.Disconnect(p2p.DiscRequested)
	return nil
}

// ids returns a list of all registered peer IDs
func (ps *serverPeerSet) ids() []string {
	ps.lock.RLock()
	defer ps.lock.RUnlock()

	var ids []string
	for id := range ps.peers {
		ids = append(ids, id)
	}
	return ids
}

// peer retrieves the registered peer with the given id.
func (ps *serverPeerSet) peer(id string) *serverPeer {
	ps.lock.RLock()
	defer ps.lock.RUnlock()

	return ps.peers[id]
}

// len returns if the current number of peers in the set.
func (ps *serverPeerSet) len() int {
	ps.lock.RLock()
	defer ps.lock.RUnlock()

	return len(ps.peers)
}

// allServerPeers returns all server peers in a list.
func (ps *serverPeerSet) allPeers() []*serverPeer {
	ps.lock.RLock()
	defer ps.lock.RUnlock()

	list := make([]*serverPeer, 0, len(ps.peers))
	for _, p := range ps.peers {
		list = append(list, p)
	}
	return list
}

// close disconnects all peers. No new peers can be registered
// after close has returned.
func (ps *serverPeerSet) close() {
	ps.lock.Lock()
	defer ps.lock.Unlock()

	for _, p := range ps.peers {
		p.Disconnect(p2p.DiscQuitting)
	}
	ps.closed = true
}

// clientPeerSet represents the set of active client peers currently
// participating in the Light Ethereum sub-protocol.
type clientPeerSet struct {
	peers  map[enode.ID]*clientPeer
	lock   sync.RWMutex
	closed bool

	privateKey                   *ecdsa.PrivateKey
	lastAnnounce, signedAnnounce announceData
}

// newClientPeerSet creates a new peer set to track the client peers.
func newClientPeerSet() *clientPeerSet {
	return &clientPeerSet{peers: make(map[enode.ID]*clientPeer)}
}

// register adds a new peer into the peer set, or returns an error if the
// peer is already known.
func (ps *clientPeerSet) register(peer *clientPeer) error {
	ps.lock.Lock()
	defer ps.lock.Unlock()

	if ps.closed {
		return errClosed
	}
	if _, exist := ps.peers[peer.ID()]; exist {
		return errAlreadyRegistered
	}
	ps.peers[peer.ID()] = peer
	ps.announceOrStore(peer)
	return nil
}

// unregister removes a remote peer from the peer set, disabling any further
// actions to/from that particular entity. It also initiates disconnection
// at the networking layer.
func (ps *clientPeerSet) unregister(id enode.ID) error {
	ps.lock.Lock()
	defer ps.lock.Unlock()

	p, ok := ps.peers[id]
	if !ok {
		return errNotRegistered
	}
	delete(ps.peers, id)
	p.Peer.Disconnect(p2p.DiscRequested)
	return nil
}

// ids returns a list of all registered peer IDs
func (ps *clientPeerSet) ids() []enode.ID {
	ps.lock.RLock()
	defer ps.lock.RUnlock()

	var ids []enode.ID
	for id := range ps.peers {
		ids = append(ids, id)
	}
	return ids
}

// peer retrieves the registered peer with the given id.
func (ps *clientPeerSet) peer(id enode.ID) *clientPeer {
	ps.lock.RLock()
	defer ps.lock.RUnlock()

	return ps.peers[id]
}

// setSignerKey sets the signer key for signed announcements. Should be called before
// starting the protocol handler.
func (ps *clientPeerSet) setSignerKey(privateKey *ecdsa.PrivateKey) {
	ps.privateKey = privateKey
}

// broadcast sends the given announcements to all active peers
func (ps *clientPeerSet) broadcast(announce announceData) {
	ps.lock.Lock()
	defer ps.lock.Unlock()

	ps.lastAnnounce = announce
	for _, peer := range ps.peers {
		ps.announceOrStore(peer)
	}
}

// announceOrStore sends the requested type of announcement to the given peer or stores
// it for later if the peer is inactive (capacity == 0).
func (ps *clientPeerSet) announceOrStore(p *clientPeer) {
	if ps.lastAnnounce.Td == nil {
		return
	}
	switch p.announceType {
	case announceTypeSimple:
		p.announceOrStore(ps.lastAnnounce)
	case announceTypeSigned:
		if ps.signedAnnounce.Hash != ps.lastAnnounce.Hash {
			ps.signedAnnounce = ps.lastAnnounce
			ps.signedAnnounce.sign(ps.privateKey)
		}
		p.announceOrStore(ps.signedAnnounce)
	}
}

// close disconnects all peers. No new peers can be registered
// after close has returned.
func (ps *clientPeerSet) close() {
	ps.lock.Lock()
	defer ps.lock.Unlock()

	for _, p := range ps.peers {
		p.Peer.Disconnect(p2p.DiscQuitting)
	}
	ps.closed = true
}

// serverSet is a special set which contains all connected les servers.
// Les servers will also be discovered by discovery protocol because they
// also run the LES protocol. We can't drop them although they are useless
// for us(server) but for other protocols(e.g. ETH) upon the devp2p they
// may be useful.
type serverSet struct {
	lock   sync.Mutex
	set    map[string]*clientPeer
	closed bool
}

func newServerSet() *serverSet {
	return &serverSet{set: make(map[string]*clientPeer)}
}

func (s *serverSet) register(peer *clientPeer) error {
	s.lock.Lock()
	defer s.lock.Unlock()

	if s.closed {
		return errClosed
	}
	if _, exist := s.set[peer.id]; exist {
		return errAlreadyRegistered
	}
	s.set[peer.id] = peer
	return nil
}

func (s *serverSet) unregister(peer *clientPeer) error {
	s.lock.Lock()
	defer s.lock.Unlock()

	if s.closed {
		return errClosed
	}
	if _, exist := s.set[peer.id]; !exist {
		return errNotRegistered
	}
	delete(s.set, peer.id)
	peer.Peer.Disconnect(p2p.DiscQuitting)
	return nil
}

func (s *serverSet) close() {
	s.lock.Lock()
	defer s.lock.Unlock()

	for _, p := range s.set {
		p.Peer.Disconnect(p2p.DiscQuitting)
	}
	s.closed = true
}<|MERGE_RESOLUTION|>--- conflicted
+++ resolved
@@ -39,10 +39,7 @@
 	"github.com/ethereum/go-ethereum/light"
 	"github.com/ethereum/go-ethereum/p2p"
 	"github.com/ethereum/go-ethereum/p2p/enode"
-<<<<<<< HEAD
 	"github.com/ethereum/go-ethereum/params/types/ctypes"
-=======
->>>>>>> e501b3b0
 	"github.com/ethereum/go-ethereum/rlp"
 )
 
@@ -348,13 +345,10 @@
 	stateSince, stateRecent uint64 // The range of state server peer can serve.
 	txHistory               uint64 // The length of available tx history, 0 means all, 1 means disabled
 
-<<<<<<< HEAD
 	// Advertised checkpoint fields
 	checkpointNumber uint64                   // The block height which the checkpoint is registered.
 	checkpoint       ctypes.TrustedCheckpoint // The advertised checkpoint sent by server.
 
-=======
->>>>>>> e501b3b0
 	fcServer         *flowcontrol.ServerNode // Client side mirror token bucket.
 	vtLock           sync.Mutex
 	nodeValueTracker *vfc.NodeValueTracker
