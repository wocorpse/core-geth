--- conflicted
+++ resolved
@@ -7,18 +7,8 @@
     # AppVeyor. Note: gcc.exe only works properly if the corresponding bin/ directory is
     # contained in PATH.
     - GETH_ARCH: amd64
-<<<<<<< HEAD
-      MSYS2_ARCH: x86_64
-      MSYS2_BITS: 64
-      MSYSTEM: MINGW64
-      PATH: C:\msys64\mingw64\bin\;C:\Program Files (x86)\NSIS\;%PATH%
-=======
       GETH_CC: C:\msys64\mingw64\bin\gcc.exe
       PATH: C:\msys64\mingw64\bin;C:\Program Files (x86)\NSIS\;%PATH%
-    - GETH_ARCH: 386
-      GETH_CC: C:\msys64\mingw32\bin\gcc.exe
-      PATH: C:\msys64\mingw32\bin;C:\Program Files (x86)\NSIS\;%PATH%
->>>>>>> 991384a7
 
 install:
   - git submodule update --init --depth 1
@@ -26,9 +16,8 @@
   - "%GETH_CC% --version"
 
 build_script:
-<<<<<<< HEAD
   - ps: $env:VERSION = "$(git describe --always)"
-  - go run build\ci.go install -dlgo
+  - go run build\ci.go install -dlgo -arch %GETH_ARCH% -cc %GETH_CC%
   - 7z a core-geth-win64-%VERSION%.zip .\build\bin\geth.exe
   - ps: Get-FileHash core-geth-win64-$env:VERSION.zip -Algorithm SHA256
   - ps: Get-FileHash core-geth-win64-$env:VERSION.zip -Algorithm SHA256 | Out-File core-geth-win64-$env:VERSION.zip.sha256
@@ -58,14 +47,4 @@
     secure: tLl/Lbjrer4HCRxAUD/KHocjIsyRWuR7QeK5OCMVTv5lCF2IUKCT6h51nNW4hjOZ
   draft: true
   on:
-    appveyor_repo_tag: true
-=======
-  - go run build\ci.go install -dlgo -arch %GETH_ARCH% -cc %GETH_CC%
-
-after_build:
-  - go run build\ci.go archive -arch %GETH_ARCH% -type zip -signer WINDOWS_SIGNING_KEY -upload gethstore/builds
-  - go run build\ci.go nsis -arch %GETH_ARCH% -signer WINDOWS_SIGNING_KEY -upload gethstore/builds
-
-test_script:
-  - go run build\ci.go test -dlgo -arch %GETH_ARCH% -cc %GETH_CC% -coverage
->>>>>>> 991384a7
+    appveyor_repo_tag: true