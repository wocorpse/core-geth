// Copyright 2016 The go-ethereum Authors
// This file is part of the go-ethereum library.
//
// The go-ethereum library is free software: you can redistribute it and/or modify
// it under the terms of the GNU Lesser General Public License as published by
// the Free Software Foundation, either version 3 of the License, or
// (at your option) any later version.
//
// The go-ethereum library is distributed in the hope that it will be useful,
// but WITHOUT ANY WARRANTY; without even the implied warranty of
// MERCHANTABILITY or FITNESS FOR A PARTICULAR PURPOSE. See the
// GNU Lesser General Public License for more details.
//
// You should have received a copy of the GNU Lesser General Public License
// along with the go-ethereum library. If not, see <http://www.gnu.org/licenses/>.

package light

import (
	"bytes"
	"context"
	"errors"
	"math/big"
	"testing"
	"time"

	"github.com/ethereum/go-ethereum/common"
	"github.com/ethereum/go-ethereum/common/math"
	"github.com/ethereum/go-ethereum/consensus/ethash"
	"github.com/ethereum/go-ethereum/core"
	"github.com/ethereum/go-ethereum/core/rawdb"
	"github.com/ethereum/go-ethereum/core/state"
	"github.com/ethereum/go-ethereum/core/types"
	"github.com/ethereum/go-ethereum/core/vm"
	"github.com/ethereum/go-ethereum/crypto"
	"github.com/ethereum/go-ethereum/ethdb"
	"github.com/ethereum/go-ethereum/params"
	"github.com/ethereum/go-ethereum/params/types/genesisT"
	"github.com/ethereum/go-ethereum/params/vars"
	"github.com/ethereum/go-ethereum/rlp"
)

var (
	testBankKey, _  = crypto.HexToECDSA("b71c71a67e1177ad4e901695e1b4b9ee17ae16c6668d313eac2f96dbcda3f291")
	testBankAddress = crypto.PubkeyToAddress(testBankKey.PublicKey)
	testBankFunds   = big.NewInt(1_000_000_000_000_000_000)

	acc1Key, _ = crypto.HexToECDSA("8a1f9a8f95be41cd7ccb6168179afb4504aefe388d1e14474d32c45c72ce7b7a")
	acc2Key, _ = crypto.HexToECDSA("49a7b37aa6f6645917e7b807e9d1c00d4fa71f18343b0d4122a4d2df64dd6fee")
	acc1Addr   = crypto.PubkeyToAddress(acc1Key.PublicKey)
	acc2Addr   = crypto.PubkeyToAddress(acc2Key.PublicKey)

	testContractCode = common.Hex2Bytes("606060405260cc8060106000396000f360606040526000357c01000000000000000000000000000000000000000000000000000000009004806360cd2685146041578063c16431b914606b57603f565b005b6055600480803590602001909190505060a9565b6040518082815260200191505060405180910390f35b60886004808035906020019091908035906020019091905050608a565b005b80600060005083606481101560025790900160005b50819055505b5050565b6000600060005082606481101560025790900160005b5054905060c7565b91905056")
	testContractAddr common.Address
)

type testOdr struct {
	OdrBackend
	indexerConfig *IndexerConfig
	sdb, ldb      ethdb.Database
	serverState   state.Database
	disable       bool
}

func (odr *testOdr) Database() ethdb.Database {
	return odr.ldb
}

var ErrOdrDisabled = errors.New("ODR disabled")

func (odr *testOdr) Retrieve(ctx context.Context, req OdrRequest) error {
	if odr.disable {
		return ErrOdrDisabled
	}
	switch req := req.(type) {
	case *BlockRequest:
		number := rawdb.ReadHeaderNumber(odr.sdb, req.Hash)
		if number != nil {
			req.Rlp = rawdb.ReadBodyRLP(odr.sdb, req.Hash, *number)
		}
	case *ReceiptsRequest:
		number := rawdb.ReadHeaderNumber(odr.sdb, req.Hash)
		if number != nil {
			req.Receipts = rawdb.ReadRawReceipts(odr.sdb, req.Hash, *number)
		}
	case *TrieRequest:
		var (
			err error
			t   state.Trie
		)
		if len(req.Id.AccKey) > 0 {
			t, err = odr.serverState.OpenStorageTrie(req.Id.StateRoot, common.BytesToHash(req.Id.AccKey), req.Id.Root)
		} else {
			t, err = odr.serverState.OpenTrie(req.Id.Root)
		}
		if err != nil {
			panic(err)
		}
		nodes := NewNodeSet()
		t.Prove(req.Key, 0, nodes)
		req.Proof = nodes
	case *CodeRequest:
		req.Data = rawdb.ReadCode(odr.sdb, req.Hash)
	}
	req.StoreResult(odr.ldb)
	return nil
}

func (odr *testOdr) IndexerConfig() *IndexerConfig {
	return odr.indexerConfig
}

type odrTestFn func(ctx context.Context, db ethdb.Database, bc *core.BlockChain, lc *LightChain, bhash common.Hash) ([]byte, error)

func TestOdrGetBlockLes2(t *testing.T) { testChainOdr(t, 1, odrGetBlock) }

func odrGetBlock(ctx context.Context, db ethdb.Database, bc *core.BlockChain, lc *LightChain, bhash common.Hash) ([]byte, error) {
	var block *types.Block
	if bc != nil {
		block = bc.GetBlockByHash(bhash)
	} else {
		block, _ = lc.GetBlockByHash(ctx, bhash)
	}
	if block == nil {
		return nil, nil
	}
	rlp, _ := rlp.EncodeToBytes(block)
	return rlp, nil
}

func TestOdrGetReceiptsLes2(t *testing.T) { testChainOdr(t, 1, odrGetReceipts) }

func odrGetReceipts(ctx context.Context, db ethdb.Database, bc *core.BlockChain, lc *LightChain, bhash common.Hash) ([]byte, error) {
	var receipts types.Receipts
	if bc != nil {
		number := rawdb.ReadHeaderNumber(db, bhash)
		if number != nil {
			receipts = rawdb.ReadReceipts(db, bhash, *number, bc.Config())
		}
	} else {
		number := rawdb.ReadHeaderNumber(db, bhash)
		if number != nil {
			receipts, _ = GetBlockReceipts(ctx, lc.Odr(), bhash, *number)
		}
	}
	if receipts == nil {
		return nil, nil
	}
	rlp, _ := rlp.EncodeToBytes(receipts)
	return rlp, nil
}

func TestOdrAccountsLes2(t *testing.T) { testChainOdr(t, 1, odrAccounts) }

func odrAccounts(ctx context.Context, db ethdb.Database, bc *core.BlockChain, lc *LightChain, bhash common.Hash) ([]byte, error) {
	dummyAddr := common.HexToAddress("1234567812345678123456781234567812345678")
	acc := []common.Address{testBankAddress, acc1Addr, acc2Addr, dummyAddr}

	var st *state.StateDB
	if bc == nil {
		header := lc.GetHeaderByHash(bhash)
		st = NewState(ctx, header, lc.Odr())
	} else {
		header := bc.GetHeaderByHash(bhash)
		st, _ = state.New(header.Root, bc.StateCache(), nil)
	}

	var res []byte
	for _, addr := range acc {
		bal := st.GetBalance(addr)
		rlp, _ := rlp.EncodeToBytes(bal)
		res = append(res, rlp...)
	}
	return res, st.Error()
}

func TestOdrContractCallLes2(t *testing.T) { testChainOdr(t, 1, odrContractCall) }

type callmsg struct {
	types.Message
}

func (callmsg) CheckNonce() bool { return false }

func odrContractCall(ctx context.Context, db ethdb.Database, bc *core.BlockChain, lc *LightChain, bhash common.Hash) ([]byte, error) {
	data := common.Hex2Bytes("60CD26850000000000000000000000000000000000000000000000000000000000000000")
	config := params.TestChainConfig

	var res []byte
	for i := 0; i < 3; i++ {
		data[35] = byte(i)

		var (
			st     *state.StateDB
			header *types.Header
			chain  core.ChainContext
		)
		if bc == nil {
			chain = lc
			header = lc.GetHeaderByHash(bhash)
			st = NewState(ctx, header, lc.Odr())
		} else {
			chain = bc
			header = bc.GetHeaderByHash(bhash)
			st, _ = state.New(header.Root, bc.StateCache(), nil)
		}

		// Perform read-only call.
		st.SetBalance(testBankAddress, math.MaxBig256)
		msg := callmsg{types.NewMessage(testBankAddress, &testContractAddr, 0, new(big.Int), 1000000, big.NewInt(vars.InitialBaseFee), big.NewInt(vars.InitialBaseFee), new(big.Int), data, nil, true)}
		txContext := core.NewEVMTxContext(msg)
		context := core.NewEVMBlockContext(header, chain, nil)
		vmenv := vm.NewEVM(context, txContext, st, config, vm.Config{NoBaseFee: true})
		gp := new(core.GasPool).AddGas(math.MaxUint64)
		result, _ := core.ApplyMessage(vmenv, msg, gp)
		res = append(res, result.Return()...)
		if st.Error() != nil {
			return res, st.Error()
		}
	}
	return res, nil
}

func testChainGen(i int, block *core.BlockGen) {
	signer := types.HomesteadSigner{}
	switch i {
	case 0:
		// In block 1, the test bank sends account #1 some ether.
		tx, _ := types.SignTx(types.NewTransaction(block.TxNonce(testBankAddress), acc1Addr, big.NewInt(10_000_000_000_000_000), vars.TxGas, block.BaseFee(), nil), signer, testBankKey)
		block.AddTx(tx)
	case 1:
		// In block 2, the test bank sends some more ether to account #1.
		// acc1Addr passes it on to account #2.
		// acc1Addr creates a test contract.
		tx1, _ := types.SignTx(types.NewTransaction(block.TxNonce(testBankAddress), acc1Addr, big.NewInt(1_000_000_000_000_000), vars.TxGas, block.BaseFee(), nil), signer, testBankKey)
		nonce := block.TxNonce(acc1Addr)
		tx2, _ := types.SignTx(types.NewTransaction(nonce, acc2Addr, big.NewInt(1_000_000_000_000_000), vars.TxGas, block.BaseFee(), nil), signer, acc1Key)
		nonce++
		tx3, _ := types.SignTx(types.NewContractCreation(nonce, big.NewInt(0), 1000000, block.BaseFee(), testContractCode), signer, acc1Key)
		testContractAddr = crypto.CreateAddress(acc1Addr, nonce)
		block.AddTx(tx1)
		block.AddTx(tx2)
		block.AddTx(tx3)
	case 2:
		// Block 3 is empty but was mined by account #2.
		block.SetCoinbase(acc2Addr)
		block.SetExtra([]byte("yeehaw"))
		data := common.Hex2Bytes("C16431B900000000000000000000000000000000000000000000000000000000000000010000000000000000000000000000000000000000000000000000000000000001")
		tx, _ := types.SignTx(types.NewTransaction(block.TxNonce(testBankAddress), testContractAddr, big.NewInt(0), 100000, block.BaseFee(), data), signer, testBankKey)
		block.AddTx(tx)
	case 3:
		// Block 4 includes blocks 2 and 3 as uncle headers (with modified extra data).
		b2 := block.PrevBlock(1).Header()
		b2.Extra = []byte("foo")
		block.AddUncle(b2)
		b3 := block.PrevBlock(2).Header()
		b3.Extra = []byte("foo")
		block.AddUncle(b3)
		data := common.Hex2Bytes("C16431B900000000000000000000000000000000000000000000000000000000000000020000000000000000000000000000000000000000000000000000000000000002")
		tx, _ := types.SignTx(types.NewTransaction(block.TxNonce(testBankAddress), testContractAddr, big.NewInt(0), 100000, block.BaseFee(), data), signer, testBankKey)
		block.AddTx(tx)
	}
}

func testChainOdr(t *testing.T, protocol int, fn odrTestFn) {
	var (
		sdb   = rawdb.NewMemoryDatabase()
		ldb   = rawdb.NewMemoryDatabase()
<<<<<<< HEAD
		gspec = genesisT.Genesis{
			Alloc:   genesisT.GenesisAlloc{testBankAddress: {Balance: testBankFunds}},
			BaseFee: big.NewInt(vars.InitialBaseFee),
		}
		genesis = core.MustCommitGenesis(sdb, &gspec)
	)
	core.MustCommitGenesis(ldb, &gspec)
=======
		gspec = &core.Genesis{
			Config:  params.TestChainConfig,
			Alloc:   core.GenesisAlloc{testBankAddress: {Balance: testBankFunds}},
			BaseFee: big.NewInt(params.InitialBaseFee),
		}
	)
>>>>>>> 18b641b0
	// Assemble the test environment
	blockchain, _ := core.NewBlockChain(sdb, nil, gspec, nil, ethash.NewFullFaker(), vm.Config{}, nil, nil)
	_, gchain, _ := core.GenerateChainWithGenesis(gspec, ethash.NewFaker(), 4, testChainGen)
	if _, err := blockchain.InsertChain(gchain); err != nil {
		t.Fatal(err)
	}

	gspec.MustCommit(ldb)
	odr := &testOdr{sdb: sdb, ldb: ldb, serverState: blockchain.StateCache(), indexerConfig: TestClientIndexerConfig}
	lightchain, err := NewLightChain(odr, gspec.Config, ethash.NewFullFaker(), nil)
	if err != nil {
		t.Fatal(err)
	}
	headers := make([]*types.Header, len(gchain))
	for i, block := range gchain {
		headers[i] = block.Header()
	}
	if _, err := lightchain.InsertHeaderChain(headers, 1); err != nil {
		t.Fatal(err)
	}

	test := func(expFail int) {
		for i := uint64(0); i <= blockchain.CurrentHeader().Number.Uint64(); i++ {
			bhash := rawdb.ReadCanonicalHash(sdb, i)
			b1, err := fn(NoOdr, sdb, blockchain, nil, bhash)
			if err != nil {
				t.Fatalf("error in full-node test for block %d: %v", i, err)
			}

			ctx, cancel := context.WithTimeout(context.Background(), 200*time.Millisecond)
			defer cancel()

			exp := i < uint64(expFail)
			b2, err := fn(ctx, ldb, nil, lightchain, bhash)
			if err != nil && exp {
				t.Errorf("error in ODR test for block %d: %v", i, err)
			}

			eq := bytes.Equal(b1, b2)
			if exp && !eq {
				t.Errorf("ODR test output for block %d doesn't match full node", i)
			}
		}
	}

	// expect retrievals to fail (except genesis block) without a les peer
	t.Log("checking without ODR")
	odr.disable = true
	test(1)

	// expect all retrievals to pass with ODR enabled
	t.Log("checking with ODR")
	odr.disable = false
	test(len(gchain))

	// still expect all retrievals to pass, now data should be cached locally
	t.Log("checking without ODR, should be cached")
	odr.disable = true
	test(len(gchain))
}<|MERGE_RESOLUTION|>--- conflicted
+++ resolved
@@ -266,22 +266,12 @@
 	var (
 		sdb   = rawdb.NewMemoryDatabase()
 		ldb   = rawdb.NewMemoryDatabase()
-<<<<<<< HEAD
-		gspec = genesisT.Genesis{
+		gspec = &genesisT.Genesis{
+			Config:  params.TestChainConfig,
 			Alloc:   genesisT.GenesisAlloc{testBankAddress: {Balance: testBankFunds}},
 			BaseFee: big.NewInt(vars.InitialBaseFee),
 		}
-		genesis = core.MustCommitGenesis(sdb, &gspec)
 	)
-	core.MustCommitGenesis(ldb, &gspec)
-=======
-		gspec = &core.Genesis{
-			Config:  params.TestChainConfig,
-			Alloc:   core.GenesisAlloc{testBankAddress: {Balance: testBankFunds}},
-			BaseFee: big.NewInt(params.InitialBaseFee),
-		}
-	)
->>>>>>> 18b641b0
 	// Assemble the test environment
 	blockchain, _ := core.NewBlockChain(sdb, nil, gspec, nil, ethash.NewFullFaker(), vm.Config{}, nil, nil)
 	_, gchain, _ := core.GenerateChainWithGenesis(gspec, ethash.NewFaker(), 4, testChainGen)
@@ -289,7 +279,7 @@
 		t.Fatal(err)
 	}
 
-	gspec.MustCommit(ldb)
+	core.MustCommitGenesis(ldb, gspec)
 	odr := &testOdr{sdb: sdb, ldb: ldb, serverState: blockchain.StateCache(), indexerConfig: TestClientIndexerConfig}
 	lightchain, err := NewLightChain(odr, gspec.Config, ethash.NewFullFaker(), nil)
 	if err != nil {
