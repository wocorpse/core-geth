--- conflicted
+++ resolved
@@ -127,15 +127,6 @@
 	// Note: the following Ubuntu releases have been officially deprecated on Launchpad:
 	//   wily, yakkety, zesty, artful, cosmic, disco, eoan, groovy, hirsuite, impish
 	debDistroGoBoots = map[string]string{
-<<<<<<< HEAD
-		"trusty": "golang-1.11", // EOL: 04/2024
-		"xenial": "golang-go",   // EOL: 04/2026
-		"bionic": "golang-go",   // EOL: 04/2028
-		"focal":  "golang-go",   // EOL: 04/2030
-		"impish": "golang-go",   // EOL: 07/2022
-		"jammy":  "golang-go",   // EOL: 04/2032
-		// "kinetic": "golang-go",   //  EOL: 07/2023
-=======
 		"trusty":  "golang-1.11", // EOL: 04/2024
 		"xenial":  "golang-go",   // EOL: 04/2026
 		"bionic":  "golang-go",   // EOL: 04/2028
@@ -143,7 +134,6 @@
 		"jammy":   "golang-go",   // EOL: 04/2032
 		"kinetic": "golang-go",   // EOL: 07/2023
 		//"lunar": "golang-go",  // EOL: 01/2024
->>>>>>> 18b641b0
 	}
 
 	debGoBootPaths = map[string]string{
