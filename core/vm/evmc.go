// Copyright 2019 The go-ethereum Authors
// This file is part of the go-ethereum library.
//
// The go-ethereum library is free software: you can redistribute it and/or modify
// it under the terms of the GNU Lesser General Public License as published by
// the Free Software Foundation, either version 3 of the License, or
// (at your option) any later version.
//
// The go-ethereum library is distributed in the hope that it will be useful,
// but WITHOUT ANY WARRANTY; without even the implied warranty of
// MERCHANTABILITY or FITNESS FOR A PARTICULAR PURPOSE. See the
// GNU Lesser General Public License for more details.
//
// You should have received a copy of the GNU Lesser General Public License
// along with the go-ethereum library. If not, see <http://www.gnu.org/licenses/>.

// Implements interaction with EVMC-based VMs.
// https://github.com/ethereum/evmc

package vm

import (
	"bytes"
	"fmt"
	"math/big"
	"strings"
	"sync"

	"github.com/ethereum/evmc/v10/bindings/go/evmc"
	"github.com/ethereum/go-ethereum/params/vars"

	"github.com/ethereum/go-ethereum/common"
	"github.com/ethereum/go-ethereum/core/types"
	"github.com/ethereum/go-ethereum/log"
	"github.com/holiman/uint256"
)

// EVMC represents the reference to a common EVMC-based VM instance and
// the current execution context as required by go-ethereum design.
type EVMC struct {
	instance *evmc.VM        // The reference to the EVMC VM instance.
	env      *EVM            // The execution context.
	cap      evmc.Capability // The supported EVMC capability (EVM or Ewasm)
	readOnly bool            // The readOnly flag (TODO: Try to get rid of it).
}

var (
	evmModule   *evmc.VM
	ewasmModule *evmc.VM
	evmcMux     sync.Mutex
)

func InitEVMCEVM(config string) {
	evmcMux.Lock()
	defer evmcMux.Unlock()
	if evmModule != nil {
		return
	}

	evmModule = initEVMC(evmc.CapabilityEVM1, config)
	log.Info("initialized EVMC interpreter", "path", config)
}

func InitEVMCEwasm(config string) {
	evmcMux.Lock()
	defer evmcMux.Unlock()
	if ewasmModule != nil {
		return
	}
	ewasmModule = initEVMC(evmc.CapabilityEWASM, config)
}

func initEVMC(cap evmc.Capability, config string) *evmc.VM {
	options := strings.Split(config, ",")
	path := options[0]

	if path == "" {
		panic("EVMC VM path not provided, set --vm.(evm|ewasm)=/path/to/vm")
	}

	instance, err := evmc.Load(path)
	if err != nil {
		panic(err.Error())
	}
	log.Info("EVMC VM loaded", "name", instance.Name(), "version", instance.Version(), "path", path)

	// Set options before checking capabilities.
	for _, option := range options[1:] {
		if idx := strings.Index(option, "="); idx >= 0 {
			name := option[:idx]
			value := option[idx+1:]
			err := instance.SetOption(name, value)
			if err == nil {
				log.Info("EVMC VM option set", "name", name, "value", value)
			} else {
				log.Warn("EVMC VM option setting failed", "name", name, "error", err)
			}
		}
	}

	if !instance.HasCapability(cap) {
		panic(fmt.Errorf("the EVMC module %s does not have requested capability %d", path, cap))
	}
	return instance
}

// hostContext implements evmc.HostContext interface.
type hostContext struct {
	env      *EVM      // The reference to the EVM execution context.
	contract *Contract // The reference to the current contract, needed by Call-like methods.
}

func (host *hostContext) AccessAccount(addr evmc.Address) evmc.AccessStatus {
	conf := host.env.ChainConfig()
	if !conf.IsEnabled(conf.GetEIP2929Transition, host.env.Context.BlockNumber) {
		return evmc.ColdAccess
	}

	if host.env.StateDB.AddressInAccessList(common.Address(addr)) {
		return evmc.WarmAccess
	}
	host.env.StateDB.AddAddressToAccessList(common.Address(addr))
	return evmc.ColdAccess
}

func (host *hostContext) AccessStorage(addr evmc.Address, key evmc.Hash) evmc.AccessStatus {
	conf := host.env.ChainConfig()
	if !conf.IsEnabled(conf.GetEIP2929Transition, host.env.Context.BlockNumber) {
		return evmc.ColdAccess
	}

	if addrOK, slotOK := host.env.StateDB.SlotInAccessList(common.Address(addr), common.Hash(key)); addrOK && slotOK {
		return evmc.WarmAccess
	}
	host.env.StateDB.AddSlotToAccessList(common.Address(addr), common.Hash(key))
	return evmc.ColdAccess
}

func (host *hostContext) AccountExists(evmcAddr evmc.Address) bool {
	addr := common.Address(evmcAddr)
	if host.env.ChainConfig().IsEnabled(host.env.ChainConfig().GetEIP161dTransition, host.env.Context.BlockNumber) /* EIP-161 */ {
		return !host.env.StateDB.Empty(addr)
	}
	return host.env.StateDB.Exist(addr)
}

func (host *hostContext) GetStorage(addr evmc.Address, evmcKey evmc.Hash) evmc.Hash {
	var value uint256.Int
	key := common.Hash(evmcKey)
	value.SetBytes(host.env.StateDB.GetState(common.Address(addr), key).Bytes())
	return evmc.Hash(value.Bytes32())
}

// setStorageLegacy implements the legacy (pre-EIP-1283 and pre-EIP-2200) storage setting.
// See core/vm/gas_table.go#gasSStore for reference.
func (host *hostContext) setStorageLegacy(original, current, value *uint256.Int) (status evmc.StorageStatus) {
	// This checks for 3 scenario's and calculates gas accordingly:
	//
	// 1. From a zero-value address to a non-zero value         (NEW VALUE)
	// 2. From a non-zero value address to a zero-value address (DELETE)
	// 3. From a non-zero to a non-zero
	switch {
	case current.IsZero() && !value.IsZero():
		return evmc.StorageAdded
	case !current.IsZero() && value.IsZero():
		host.env.StateDB.AddRefund(vars.SstoreRefundGas)
		return evmc.StorageDeleted
	default: // non 0 => non 0 (or 0 => 0)
		return evmc.StorageAssigned
	}
}

func (host *hostContext) setStorageEIP1283(original, current, value *uint256.Int) (status evmc.StorageStatus) {

	// conf := host.env.ChainConfig()
	// if host.contract.Gas <= vars.CallStipend && conf.IsEnabled(conf.GetEIP1706Transition, host.env.Context.BlockNumber) {
	// 	return evmc.StorageAssigned
	// }

	if current.Eq(value) {
		return evmc.StorageAssigned
	}

	// (X -> X) -> Y
	if original.Eq(current) {
		// 0 -> 0 -> Y
		if original.IsZero() {
			return evmc.StorageAdded
		}

		status = evmc.StorageModified

		// X -> X -> 0
		if value.IsZero() {
			host.env.StateDB.AddRefund(vars.NetSstoreClearRefund)
			return evmc.StorageDeleted
		}
		return status
	}
	if !original.IsZero() {
		// X -> 0 -> Z
		if current.IsZero() {
			host.env.StateDB.SubRefund(vars.NetSstoreClearRefund)
			// X -> 0 -> 0
		} else if value.IsZero() {
			host.env.StateDB.AddRefund(vars.NetSstoreClearRefund)
		}
	}
	if original.Eq(value) {
		if original.IsZero() {
			host.env.StateDB.AddRefund(vars.NetSstoreResetClearRefund)
		} else {
			host.env.StateDB.AddRefund(vars.NetSstoreResetRefund)
		}
	}
	return evmc.StorageAssigned
}

func (host *hostContext) setStorageEIP2200(original, current, value *uint256.Int) (status evmc.StorageStatus) {
	// Clause 1 is irrelevant:
	// 1. "If gasleft is less than or equal to gas stipend,
	//    fail the current call frame with ‘out of gas’ exception"
	// if host.contract.Gas <= vars.SstoreSentryGasEIP2200 {
	// 	return evmc.StorageAssigned
	// }
	//
	// // 2. "If current value equals new value (this is a no-op)"
	if current.Eq(value) {
		return evmc.StorageAssigned
	}

	// 3. "If current value does not equal new value"
	//
	// 3.1. "If original value equals current value
	//      (this storage slot has not been changed by the current execution context)"
	if original.Eq(current) {

		// 3.1.1 "If original value is 0"
		if original.IsZero() {
			return evmc.StorageAdded
		}

		// 3.1.2 "Otherwise"
		//   "SSTORE_RESET_GAS gas is deducted"
		status = evmc.StorageModified

		// "If new value is 0"
		if value.IsZero() {
			// "add SSTORE_CLEARS_SCHEDULE gas to refund counter"
			host.env.StateDB.AddRefund(vars.SstoreClearsScheduleRefundEIP2200)
			status = evmc.StorageDeleted
		}

		return status
	}

	// 3.2. "If original value does not equal current value
	//      (this storage slot is dirty),
	//      SLOAD_GAS gas is deducted.
	//      Apply both of the following clauses."

	// Because we need to apply "both following clauses"
	// we first collect information which clause is triggered
	// then assign status code to combination of these clauses.
	const (
		none                 = 0
		removeClearsSchedule = 1 << 0
		addClearsSchedule    = 1 << 1
		restoredBySet        = 1 << 2
		restoredByReset      = 1 << 3
	)
	var triggeredClauses = none

	// 3.2.1. "If original value is not 0"
	if !original.IsZero() {

		// 3.2.1.1. "If current value is 0"
		if current.IsZero() {

			// "(also means that new value is not 0)"
			//    assert(!is_zero(value));
			// "remove SSTORE_CLEARS_SCHEDULE gas from refund counter"
			host.env.StateDB.SubRefund(vars.SstoreClearsScheduleRefundEIP2200)
			triggeredClauses |= removeClearsSchedule
		}

		// 3.2.1.2. "If new value is 0"
		if value.IsZero() {
			// "(also means that current value is not 0)"
			//     assert(!is_zero(current));
			// "add SSTORE_CLEARS_SCHEDULE gas to refund counter"
			host.env.StateDB.AddRefund(vars.SstoreClearsScheduleRefundEIP2200)
			triggeredClauses |= addClearsSchedule
		}
	}

	// 3.2.2. "If original value equals new value (this storage slot is reset)"
	// Except: we use term 'storage slot restored'.
	if original.Eq(value) {

		// 3.2.2.1. "If original value is 0"
		if original.IsZero() {

			// "add SSTORE_SET_GAS - SLOAD_GAS to refund counter"
			// 20000 - 800
			host.env.StateDB.AddRefund(vars.SstoreSetGasEIP2200 - vars.SloadGasEIP2200)
			triggeredClauses |= restoredBySet
		} else

		// 3.2.2.2. "Otherwise"
		{
			// "add SSTORE_RESET_GAS - SLOAD_GAS gas to refund counter"
			host.env.StateDB.AddRefund(vars.SstoreResetGasEIP2200 - vars.SloadGasEIP2200)
			triggeredClauses |= restoredByReset
		}
	}

	switch triggeredClauses {
	case removeClearsSchedule:
		return evmc.StorageDeletedAdded
	case addClearsSchedule:
		return evmc.StorageModifiedDeleted
	case removeClearsSchedule | restoredByReset:
		return evmc.StorageDeletedRestored
	case restoredBySet:
		return evmc.StorageAddedDeleted
	case restoredByReset:
		return evmc.StorageModifiedRestored
	case none:
		return evmc.StorageAssigned
	default:
		panic("other combinations are impossible")
	}
}

func (host *hostContext) SetStorage(evmcAddr evmc.Address, evmcKey evmc.Hash, evmcValue evmc.Hash) (status evmc.StorageStatus) {
	addr := common.Address(evmcAddr)
	key := common.Hash(evmcKey)
	value := new(uint256.Int).SetBytes(evmcValue[:])

	var current, original = new(uint256.Int), new(uint256.Int)
	current.SetBytes(host.env.StateDB.GetState(addr, key).Bytes())
	original.SetBytes(host.env.StateDB.GetCommittedState(addr, key).Bytes())

	host.env.StateDB.SetState(addr, key, value.Bytes32())

	conf := host.env.ChainConfig()

	if conf.IsEnabled(conf.GetEIP2200Transition, host.env.Context.BlockNumber) {
		// >= Istanbul
		status = host.setStorageEIP2200(original, current, value)
	} else if conf.IsEnabled(conf.GetEIP1283Transition, host.env.Context.BlockNumber) &&
		!conf.IsEnabled(conf.GetEIP1283DisableTransition, host.env.Context.BlockNumber) {
		// == Constantinople
		status = host.setStorageEIP1283(original, current, value)
	} else {
		// == Legacy (< Istanbul && !Constantinople)
		status = host.setStorageLegacy(original, current, value)
	}

	return status
}

func (host *hostContext) GetBalance(addr evmc.Address) evmc.Hash {
	return evmc.Hash(common.BigToHash(host.env.StateDB.GetBalance(common.Address(addr))))
}

func (host *hostContext) GetCodeSize(addr evmc.Address) int {
	return host.env.StateDB.GetCodeSize(common.Address(addr))
}

func (host *hostContext) GetCodeHash(evmcAddr evmc.Address) evmc.Hash {
	addr := common.Address(evmcAddr)
	if host.env.StateDB.Empty(addr) {
		return evmc.Hash{}
	}
	return evmc.Hash(host.env.StateDB.GetCodeHash(addr))
}

func (host *hostContext) GetCode(addr evmc.Address) []byte {
	return host.env.StateDB.GetCode(common.Address(addr))
}

func (host *hostContext) Selfdestruct(evmcAddr evmc.Address, evmcBeneficiary evmc.Address) bool {
	addr := common.Address(evmcAddr)
	beneficiary := common.Address(evmcBeneficiary)
	db := host.env.StateDB
	if !db.HasSelfDestructed(addr) {
		db.AddRefund(vars.SelfdestructRefundGas)
	}
	db.AddBalance(beneficiary, db.GetBalance(addr))
<<<<<<< HEAD
	return db.Suicide(addr)
}

func (host *hostContext) GetTxContext() evmc.TxContext {
	txCtx := evmc.TxContext{
		GasPrice:  evmc.Hash(common.BigToHash(host.env.GasPrice)),
		Origin:    evmc.Address(host.env.TxContext.Origin),
		Coinbase:  evmc.Address(host.env.Context.Coinbase),
		Number:    host.env.Context.BlockNumber.Int64(),
		Timestamp: host.env.Context.Time.Int64(),
		GasLimit:  int64(host.env.Context.GasLimit),
		ChainID:   evmc.Hash(common.BigToHash(host.env.chainConfig.GetChainID())),
		BaseFee:   evmc.Hash{},

		// PrevRandao is, with EIP-1559, replacing the Difficulty field.
		// It is repurposed to represent the random value.
		PrevRandao: evmc.Hash(common.BigToHash(host.env.Context.Difficulty)),
=======
	db.SelfDestruct(addr)
}

func (host *hostContext) GetTxContext() evmc.TxContext {
	return evmc.TxContext{
		GasPrice:   evmc.Hash(common.BigToHash(host.env.GasPrice)),
		Origin:     evmc.Address(host.env.TxContext.Origin),
		Coinbase:   evmc.Address(host.env.Context.Coinbase),
		Number:     host.env.Context.BlockNumber.Int64(),
		Timestamp:  int64(host.env.Context.Time),
		GasLimit:   int64(host.env.Context.GasLimit),
		Difficulty: evmc.Hash(common.BigToHash(host.env.Context.Difficulty)),
		ChainID:    evmc.Hash(common.BigToHash(host.env.chainConfig.GetChainID())),
>>>>>>> eade8b23
	}
	conf := host.env.ChainConfig()
	if conf.IsEnabled(conf.GetEIP1559Transition, host.env.Context.BlockNumber) {
		txCtx.BaseFee = evmc.Hash(common.BigToHash(host.env.Context.BaseFee))
		if host.env.Context.Random != nil {
			txCtx.PrevRandao = evmc.Hash(*host.env.Context.Random)
		}
	}
	return txCtx
}

func (host *hostContext) GetBlockHash(number int64) evmc.Hash {
	b := host.env.Context.BlockNumber.Int64()
	if number >= (b-256) && number < b {
		return evmc.Hash(host.env.Context.GetHash(uint64(number)))
	}
	return evmc.Hash{}
}

func (host *hostContext) EmitLog(addr evmc.Address, evmcTopics []evmc.Hash, data []byte) {
	topics := make([]common.Hash, len(evmcTopics))
	for i, t := range evmcTopics {
		topics[i] = common.Hash(t)
	}
	host.env.StateDB.AddLog(&types.Log{
		Address:     common.Address(addr),
		Topics:      topics,
		Data:        data,
		BlockNumber: host.env.Context.BlockNumber.Uint64(),
	})
}

// Call executes a message call transaction.
// - evmcCodeAddress: https://github.com/ethereum/evmc/commit/8314761222c837d41f573b0af1152ce1c9895a32#diff-4c54ef259154e3cd3bd18b1963e027655525f909a887700cc2d1386e075c3628R155
func (host *hostContext) Call(kind evmc.CallKind,
	evmcRecipient evmc.Address, evmcSender evmc.Address, valueBytes evmc.Hash, input []byte, gas int64, depth int,
	static bool, saltBytes evmc.Hash, evmcCodeAddress evmc.Address) (output []byte, gasLeft int64, gasRefund int64, createAddrEvmc evmc.Address, err error) {

	recipient := common.Address(evmcRecipient)
	codeAddress := common.Address(evmcCodeAddress)

	var createAddr common.Address

	gasU := uint64(gas)
	var gasLeftU uint64

	value := new(uint256.Int).SetBytes(valueBytes[:])
	salt := big.NewInt(0).SetBytes(saltBytes[:])

	switch kind {
	case evmc.Call:
		if static {
			output, gasLeftU, err = host.env.StaticCall(host.contract, recipient, input, gasU)
		} else {
			output, gasLeftU, err = host.env.Call(host.contract, recipient, input, gasU, value.ToBig())
		}
	case evmc.DelegateCall:
		output, gasLeftU, err = host.env.DelegateCall(host.contract, codeAddress, input, gasU)
	case evmc.CallCode:
		output, gasLeftU, err = host.env.CallCode(host.contract, codeAddress, input, gasU, value.ToBig())
	case evmc.Create:
		var createOutput []byte
		createOutput, createAddr, gasLeftU, err = host.env.Create(host.contract, input, gasU, value.ToBig())
		createAddrEvmc = evmc.Address(createAddr)

		conf := host.env.ChainConfig()
		isHomestead := conf.IsEnabled(conf.GetEIP7Transition, host.env.Context.BlockNumber)
		if !isHomestead && err == ErrCodeStoreOutOfGas {
			err = nil
		}
		if err == ErrExecutionReverted {
			// Assign return buffer from REVERT.
			// TODO: Bad API design: return data buffer and the code is returned in the same place. In worst case
			//       the code is returned also when there is not enough funds to deploy the code.
			output = createOutput
		}
	case evmc.Create2:
		var createOutput []byte

		saltInt256 := new(uint256.Int)
		saltInt256.SetBytes(salt.Bytes())

		createOutput, createAddr, gasLeftU, err = host.env.Create2(host.contract, input, gasU, value.ToBig(), saltInt256)
		createAddrEvmc = evmc.Address(createAddr)
		if err == ErrExecutionReverted {
			// Assign return buffer from REVERT.
			// TODO: Bad API design: return data buffer and the code is returned in the same place. In worst case
			//       the code is returned also when there is not enough funds to deploy the code.
			output = createOutput
		}
	default:
		panic(fmt.Errorf("EVMC: Unknown call kind %d", kind))
	}

	// Map errors.
	if err == ErrExecutionReverted {
		err = evmc.Revert
	} else if err != nil {
		err = evmc.Failure
	}

	gasLeft = int64(gasLeftU)
	gasRefund = int64(host.env.StateDB.GetRefund())

	return output, gasLeft, gasRefund, createAddrEvmc, err
}

// getRevision translates ChainConfig's HF block information into EVMC revision.
func getRevision(env *EVM) evmc.Revision {
	n := env.Context.BlockNumber
	conf := env.ChainConfig()
	switch {
	// This is an example of choosing to use an "abstracted" idea
	// about chain config, where I'm choosing to prioritize "indicative" features
	// as identifiers for Fork-Feature-Groups. Note that this is very different
	// from using Feature-complete sets to assert "did Forkage."
	case conf.IsEnabled(conf.GetEIP1559Transition, n):
		return evmc.London
	case conf.IsEnabled(conf.GetEIP2565Transition, n):
		return evmc.Berlin
	case conf.IsEnabled(conf.GetEIP2200Transition, n):
		return evmc.Istanbul
	case conf.IsEnabled(conf.GetEIP145Transition, n) && (conf.IsEnabled(conf.GetEIP1283DisableTransition, n) || !conf.IsEnabled(conf.GetEIP1283Transition, n)):
		return evmc.Petersburg
	case conf.IsEnabled(conf.GetEIP145Transition, n) && (conf.IsEnabled(conf.GetEIP1283Transition, n) && !conf.IsEnabled(conf.GetEIP1283DisableTransition, n)):
		return evmc.Constantinople
	case conf.IsEnabled(conf.GetEIP198Transition, n):
		return evmc.Byzantium
	case conf.IsEnabled(conf.GetEIP155Transition, n):
		return evmc.SpuriousDragon
	case conf.IsEnabled(conf.GetEIP150Transition, n):
		return evmc.TangerineWhistle
	case conf.IsEnabled(conf.GetEIP7Transition, n):
		return evmc.Homestead
	default:
		return evmc.Frontier
	}
}

// Run implements Interpreter.Run().
func (evm *EVMC) Run(contract *Contract, input []byte, readOnly bool) (ret []byte, err error) {
	evm.env.depth++
	defer func() { evm.env.depth-- }()

	// Don't bother with the execution if there's no code.
	if len(contract.Code) == 0 {
		return nil, nil
	}

	kind := evmc.Call
	if evm.env.StateDB.GetCodeSize(contract.Address()) == 0 {
		// Guess if this is a CREATE.
		kind = evmc.Create
	}

	// Make sure the readOnly is only set if we aren't in readOnly yet.
	// This makes also sure that the readOnly flag isn't removed for child calls.
	if readOnly && !evm.readOnly {
		evm.readOnly = true
		defer func() { evm.readOnly = false }()
	}

	output, gasLeft, err := evm.instance.Execute(
		&hostContext{evm.env, contract},
		getRevision(evm.env),
		kind,
		evm.readOnly,
		evm.env.depth-1,
		int64(contract.Gas),
		evmc.Address(contract.Address()),
		evmc.Address(contract.Caller()),
		input,
		evmc.Hash(common.BigToHash(contract.value)),
		contract.Code,
	)

	contract.Gas = uint64(gasLeft)

	if err == evmc.Revert {
		err = ErrExecutionReverted
	} else if evmcError, ok := err.(evmc.Error); ok && evmcError.IsInternalError() {
		panic(fmt.Sprintf("EVMC VM internal error: %s", evmcError.Error()))
	}

	return output, err
}

// CanRun implements Interpreter.CanRun().
func (evm *EVMC) CanRun(code []byte) bool {
	required := evmc.CapabilityEVM1
	wasmPreamble := []byte("\x00asm")
	if bytes.HasPrefix(code, wasmPreamble) {
		required = evmc.CapabilityEWASM
	}
	return evm.cap == required
}<|MERGE_RESOLUTION|>--- conflicted
+++ resolved
@@ -389,8 +389,7 @@
 		db.AddRefund(vars.SelfdestructRefundGas)
 	}
 	db.AddBalance(beneficiary, db.GetBalance(addr))
-<<<<<<< HEAD
-	return db.Suicide(addr)
+	return db.SelfDestruct(addr)
 }
 
 func (host *hostContext) GetTxContext() evmc.TxContext {
@@ -399,7 +398,7 @@
 		Origin:    evmc.Address(host.env.TxContext.Origin),
 		Coinbase:  evmc.Address(host.env.Context.Coinbase),
 		Number:    host.env.Context.BlockNumber.Int64(),
-		Timestamp: host.env.Context.Time.Int64(),
+		Timestamp: host.env.Context.Time,
 		GasLimit:  int64(host.env.Context.GasLimit),
 		ChainID:   evmc.Hash(common.BigToHash(host.env.chainConfig.GetChainID())),
 		BaseFee:   evmc.Hash{},
@@ -407,21 +406,6 @@
 		// PrevRandao is, with EIP-1559, replacing the Difficulty field.
 		// It is repurposed to represent the random value.
 		PrevRandao: evmc.Hash(common.BigToHash(host.env.Context.Difficulty)),
-=======
-	db.SelfDestruct(addr)
-}
-
-func (host *hostContext) GetTxContext() evmc.TxContext {
-	return evmc.TxContext{
-		GasPrice:   evmc.Hash(common.BigToHash(host.env.GasPrice)),
-		Origin:     evmc.Address(host.env.TxContext.Origin),
-		Coinbase:   evmc.Address(host.env.Context.Coinbase),
-		Number:     host.env.Context.BlockNumber.Int64(),
-		Timestamp:  int64(host.env.Context.Time),
-		GasLimit:   int64(host.env.Context.GasLimit),
-		Difficulty: evmc.Hash(common.BigToHash(host.env.Context.Difficulty)),
-		ChainID:    evmc.Hash(common.BigToHash(host.env.chainConfig.GetChainID())),
->>>>>>> eade8b23
 	}
 	conf := host.env.ChainConfig()
 	if conf.IsEnabled(conf.GetEIP1559Transition, host.env.Context.BlockNumber) {
