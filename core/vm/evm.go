--- conflicted
+++ resolved
@@ -221,20 +221,14 @@
 	if !evm.StateDB.Exist(addr) {
 		if !isPrecompile && evm.ChainConfig().IsEnabled(evm.chainConfig.GetEIP161abcTransition, evm.Context.BlockNumber) && value.Sign() == 0 {
 			// Calling a non existing account, don't do anything, but ping the tracer
-<<<<<<< HEAD
-			if evm.Config.Debug && evm.depth == 0 {
-				evm.Config.Tracer.CaptureStart(evm, caller.Address(), addr, false, input, gas, value)
-				evm.Config.Tracer.CaptureEnd(evm, ret, 0, 0, nil)
-=======
 			if evm.Config.Debug {
 				if evm.depth == 0 {
 					evm.Config.Tracer.CaptureStart(evm, caller.Address(), addr, false, input, gas, value)
-					evm.Config.Tracer.CaptureEnd(ret, 0, 0, nil)
+					evm.Config.Tracer.CaptureEnd(evm, ret, 0, 0, nil)
 				} else {
 					evm.Config.Tracer.CaptureEnter(CALL, caller.Address(), addr, input, gas, value)
 					evm.Config.Tracer.CaptureExit(ret, 0, nil)
 				}
->>>>>>> 6c4dc6c3
 			}
 			return nil, gas, nil
 		}
