// Copyright 2017 The go-ethereum Authors
// This file is part of the go-ethereum library.
//
// The go-ethereum library is free software: you can redistribute it and/or modify
// it under the terms of the GNU Lesser General Public License as published by
// the Free Software Foundation, either version 3 of the License, or
// (at your option) any later version.
//
// The go-ethereum library is distributed in the hope that it will be useful,
// but WITHOUT ANY WARRANTY; without even the implied warranty of
// MERCHANTABILITY or FITNESS FOR A PARTICULAR PURPOSE. See the
// GNU Lesser General Public License for more details.
//
// You should have received a copy of the GNU Lesser General Public License
// along with the go-ethereum library. If not, see <http://www.gnu.org/licenses/>.

package vm

import (
	"bytes"
	"encoding/json"
	"fmt"
	"math/big"
	"os"
	"testing"

	"github.com/ethereum/go-ethereum/common"
	"github.com/ethereum/go-ethereum/crypto"
	"github.com/ethereum/go-ethereum/params"
	"github.com/holiman/uint256"
)

type TwoOperandTestcase struct {
	X        string
	Y        string
	Expected string
}

type twoOperandParams struct {
	x string
	y string
}

var alphabetSoup = "ABCDEF090807060504030201ffffffffffffffffffffffffffffffffffffffff"
var commonParams []*twoOperandParams
var twoOpMethods map[string]executionFunc

func init() {

	// Params is a list of common edgecases that should be used for some common tests
	params := []string{
		"0000000000000000000000000000000000000000000000000000000000000000", // 0
		"0000000000000000000000000000000000000000000000000000000000000001", // +1
		"0000000000000000000000000000000000000000000000000000000000000005", // +5
		"7ffffffffffffffffffffffffffffffffffffffffffffffffffffffffffffffe", // + max -1
		"7fffffffffffffffffffffffffffffffffffffffffffffffffffffffffffffff", // + max
		"8000000000000000000000000000000000000000000000000000000000000000", // - max
		"8000000000000000000000000000000000000000000000000000000000000001", // - max+1
		"fffffffffffffffffffffffffffffffffffffffffffffffffffffffffffffffb", // - 5
		"ffffffffffffffffffffffffffffffffffffffffffffffffffffffffffffffff", // - 1
	}
	// Params are combined so each param is used on each 'side'
	commonParams = make([]*twoOperandParams, len(params)*len(params))
	for i, x := range params {
		for j, y := range params {
			commonParams[i*len(params)+j] = &twoOperandParams{x, y}
		}
	}
	twoOpMethods = map[string]executionFunc{
		"add":     opAdd,
		"sub":     opSub,
		"mul":     opMul,
		"div":     opDiv,
		"sdiv":    opSdiv,
		"mod":     opMod,
		"smod":    opSmod,
		"exp":     opExp,
		"signext": opSignExtend,
		"lt":      opLt,
		"gt":      opGt,
		"slt":     opSlt,
		"sgt":     opSgt,
		"eq":      opEq,
		"and":     opAnd,
		"or":      opOr,
		"xor":     opXor,
		"byte":    opByte,
		"shl":     opSHL,
		"shr":     opSHR,
		"sar":     opSAR,
	}
}

func testTwoOperandOp(t *testing.T, tests []TwoOperandTestcase, opFn executionFunc, name string) {

	var (
		env            = NewEVM(BlockContext{}, TxContext{}, nil, params.TestChainConfig, Config{})
		stack          = newstack()
		pc             = uint64(0)
		evmInterpreter = env.interpreter.(*EVMInterpreter)
	)

	for i, test := range tests {
		x := new(uint256.Int).SetBytes(common.Hex2Bytes(test.X))
		y := new(uint256.Int).SetBytes(common.Hex2Bytes(test.Y))
		expected := new(uint256.Int).SetBytes(common.Hex2Bytes(test.Expected))
		stack.push(x)
		stack.push(y)
		opFn(&pc, evmInterpreter, &ScopeContext{nil, stack, nil})
		if len(stack.data) != 1 {
			t.Errorf("Expected one item on stack after %v, got %d: ", name, len(stack.data))
		}
		actual := stack.pop()

		if actual.Cmp(expected) != 0 {
			t.Errorf("Testcase %v %d, %v(%x, %x): expected  %x, got %x", name, i, name, x, y, expected, actual)
		}
	}
}

func TestByteOp(t *testing.T) {
	tests := []TwoOperandTestcase{
		{"ABCDEF0908070605040302010000000000000000000000000000000000000000", "00", "AB"},
		{"ABCDEF0908070605040302010000000000000000000000000000000000000000", "01", "CD"},
		{"00CDEF090807060504030201ffffffffffffffffffffffffffffffffffffffff", "00", "00"},
		{"00CDEF090807060504030201ffffffffffffffffffffffffffffffffffffffff", "01", "CD"},
		{"0000000000000000000000000000000000000000000000000000000000102030", "1F", "30"},
		{"0000000000000000000000000000000000000000000000000000000000102030", "1E", "20"},
		{"ffffffffffffffffffffffffffffffffffffffffffffffffffffffffffffffff", "20", "00"},
		{"ffffffffffffffffffffffffffffffffffffffffffffffffffffffffffffffff", "FFFFFFFFFFFFFFFF", "00"},
	}
	testTwoOperandOp(t, tests, opByte, "byte")
}

func TestSHL(t *testing.T) {
	// Testcases from https://github.com/ethereum/EIPs/blob/master/EIPS/eip-145.md#shl-shift-left
	tests := []TwoOperandTestcase{
		{"0000000000000000000000000000000000000000000000000000000000000001", "01", "0000000000000000000000000000000000000000000000000000000000000002"},
		{"0000000000000000000000000000000000000000000000000000000000000001", "ff", "8000000000000000000000000000000000000000000000000000000000000000"},
		{"0000000000000000000000000000000000000000000000000000000000000001", "0100", "0000000000000000000000000000000000000000000000000000000000000000"},
		{"0000000000000000000000000000000000000000000000000000000000000001", "0101", "0000000000000000000000000000000000000000000000000000000000000000"},
		{"ffffffffffffffffffffffffffffffffffffffffffffffffffffffffffffffff", "00", "ffffffffffffffffffffffffffffffffffffffffffffffffffffffffffffffff"},
		{"ffffffffffffffffffffffffffffffffffffffffffffffffffffffffffffffff", "01", "fffffffffffffffffffffffffffffffffffffffffffffffffffffffffffffffe"},
		{"ffffffffffffffffffffffffffffffffffffffffffffffffffffffffffffffff", "ff", "8000000000000000000000000000000000000000000000000000000000000000"},
		{"ffffffffffffffffffffffffffffffffffffffffffffffffffffffffffffffff", "0100", "0000000000000000000000000000000000000000000000000000000000000000"},
		{"0000000000000000000000000000000000000000000000000000000000000000", "01", "0000000000000000000000000000000000000000000000000000000000000000"},
		{"7fffffffffffffffffffffffffffffffffffffffffffffffffffffffffffffff", "01", "fffffffffffffffffffffffffffffffffffffffffffffffffffffffffffffffe"},
	}
	testTwoOperandOp(t, tests, opSHL, "shl")
}

func TestSHR(t *testing.T) {
	// Testcases from https://github.com/ethereum/EIPs/blob/master/EIPS/eip-145.md#shr-logical-shift-right
	tests := []TwoOperandTestcase{
		{"0000000000000000000000000000000000000000000000000000000000000001", "00", "0000000000000000000000000000000000000000000000000000000000000001"},
		{"0000000000000000000000000000000000000000000000000000000000000001", "01", "0000000000000000000000000000000000000000000000000000000000000000"},
		{"8000000000000000000000000000000000000000000000000000000000000000", "01", "4000000000000000000000000000000000000000000000000000000000000000"},
		{"8000000000000000000000000000000000000000000000000000000000000000", "ff", "0000000000000000000000000000000000000000000000000000000000000001"},
		{"8000000000000000000000000000000000000000000000000000000000000000", "0100", "0000000000000000000000000000000000000000000000000000000000000000"},
		{"8000000000000000000000000000000000000000000000000000000000000000", "0101", "0000000000000000000000000000000000000000000000000000000000000000"},
		{"ffffffffffffffffffffffffffffffffffffffffffffffffffffffffffffffff", "00", "ffffffffffffffffffffffffffffffffffffffffffffffffffffffffffffffff"},
		{"ffffffffffffffffffffffffffffffffffffffffffffffffffffffffffffffff", "01", "7fffffffffffffffffffffffffffffffffffffffffffffffffffffffffffffff"},
		{"ffffffffffffffffffffffffffffffffffffffffffffffffffffffffffffffff", "ff", "0000000000000000000000000000000000000000000000000000000000000001"},
		{"ffffffffffffffffffffffffffffffffffffffffffffffffffffffffffffffff", "0100", "0000000000000000000000000000000000000000000000000000000000000000"},
		{"0000000000000000000000000000000000000000000000000000000000000000", "01", "0000000000000000000000000000000000000000000000000000000000000000"},
	}
	testTwoOperandOp(t, tests, opSHR, "shr")
}

func TestSAR(t *testing.T) {
	// Testcases from https://github.com/ethereum/EIPs/blob/master/EIPS/eip-145.md#sar-arithmetic-shift-right
	tests := []TwoOperandTestcase{
		{"0000000000000000000000000000000000000000000000000000000000000001", "00", "0000000000000000000000000000000000000000000000000000000000000001"},
		{"0000000000000000000000000000000000000000000000000000000000000001", "01", "0000000000000000000000000000000000000000000000000000000000000000"},
		{"8000000000000000000000000000000000000000000000000000000000000000", "01", "c000000000000000000000000000000000000000000000000000000000000000"},
		{"8000000000000000000000000000000000000000000000000000000000000000", "ff", "ffffffffffffffffffffffffffffffffffffffffffffffffffffffffffffffff"},
		{"8000000000000000000000000000000000000000000000000000000000000000", "0100", "ffffffffffffffffffffffffffffffffffffffffffffffffffffffffffffffff"},
		{"8000000000000000000000000000000000000000000000000000000000000000", "0101", "ffffffffffffffffffffffffffffffffffffffffffffffffffffffffffffffff"},
		{"ffffffffffffffffffffffffffffffffffffffffffffffffffffffffffffffff", "00", "ffffffffffffffffffffffffffffffffffffffffffffffffffffffffffffffff"},
		{"ffffffffffffffffffffffffffffffffffffffffffffffffffffffffffffffff", "01", "ffffffffffffffffffffffffffffffffffffffffffffffffffffffffffffffff"},
		{"ffffffffffffffffffffffffffffffffffffffffffffffffffffffffffffffff", "ff", "ffffffffffffffffffffffffffffffffffffffffffffffffffffffffffffffff"},
		{"ffffffffffffffffffffffffffffffffffffffffffffffffffffffffffffffff", "0100", "ffffffffffffffffffffffffffffffffffffffffffffffffffffffffffffffff"},
		{"0000000000000000000000000000000000000000000000000000000000000000", "01", "0000000000000000000000000000000000000000000000000000000000000000"},
		{"4000000000000000000000000000000000000000000000000000000000000000", "fe", "0000000000000000000000000000000000000000000000000000000000000001"},
		{"7fffffffffffffffffffffffffffffffffffffffffffffffffffffffffffffff", "f8", "000000000000000000000000000000000000000000000000000000000000007f"},
		{"7fffffffffffffffffffffffffffffffffffffffffffffffffffffffffffffff", "fe", "0000000000000000000000000000000000000000000000000000000000000001"},
		{"7fffffffffffffffffffffffffffffffffffffffffffffffffffffffffffffff", "ff", "0000000000000000000000000000000000000000000000000000000000000000"},
		{"7fffffffffffffffffffffffffffffffffffffffffffffffffffffffffffffff", "0100", "0000000000000000000000000000000000000000000000000000000000000000"},
	}

	testTwoOperandOp(t, tests, opSAR, "sar")
}

func TestAddMod(t *testing.T) {
	var (
		env            = NewEVM(BlockContext{}, TxContext{}, nil, params.TestChainConfig, Config{})
		stack          = newstack()
		evmInterpreter = NewEVMInterpreter(env, env.Config)
		pc             = uint64(0)
	)
	tests := []struct {
		x        string
		y        string
		z        string
		expected string
	}{
		{"ffffffffffffffffffffffffffffffffffffffffffffffffffffffffffffffff",
			"fffffffffffffffffffffffffffffffffffffffffffffffffffffffffffffffe",
			"ffffffffffffffffffffffffffffffffffffffffffffffffffffffffffffffff",
			"fffffffffffffffffffffffffffffffffffffffffffffffffffffffffffffffe",
		},
	}
	// x + y = 0x1fffffffffffffffffffffffffffffffffffffffffffffffffffffffffffffffd
	// in 256 bit repr, fffffffffffffffffffffffffffffffffffffffffffffffffffffffffffffffd

	for i, test := range tests {
		x := new(uint256.Int).SetBytes(common.Hex2Bytes(test.x))
		y := new(uint256.Int).SetBytes(common.Hex2Bytes(test.y))
		z := new(uint256.Int).SetBytes(common.Hex2Bytes(test.z))
		expected := new(uint256.Int).SetBytes(common.Hex2Bytes(test.expected))
		stack.push(z)
		stack.push(y)
		stack.push(x)
		opAddmod(&pc, evmInterpreter, &ScopeContext{nil, stack, nil})
		actual := stack.pop()
		if actual.Cmp(expected) != 0 {
			t.Errorf("Testcase %d, expected  %x, got %x", i, expected, actual)
		}
	}
}

<<<<<<< HEAD
// getResult is a convenience function to generate the expected values
func getResult(args []*twoOperandParams, opFn executionFunc) []TwoOperandTestcase {
	var (
		env         = NewEVM(BlockContext{}, TxContext{}, nil, params.TestChainConfig, Config{})
		stack       = newstack()
		pc          = uint64(0)
		interpreter = env.interpreter.(*EVMInterpreter)
	)
	result := make([]TwoOperandTestcase, len(args))
	for i, param := range args {
		x := new(uint256.Int).SetBytes(common.Hex2Bytes(param.x))
		y := new(uint256.Int).SetBytes(common.Hex2Bytes(param.y))
		stack.push(x)
		stack.push(y)
		opFn(&pc, interpreter, &ScopeContext{nil, stack, nil})
		actual := stack.pop()
		result[i] = TwoOperandTestcase{param.x, param.y, fmt.Sprintf("%064x", actual)}
	}
	return result
}

=======
>>>>>>> 23bee162
// utility function to fill the json-file with testcases
// Enable this test to generate the 'testcases_xx.json' files
func TestWriteExpectedValues(t *testing.T) {
	t.Skip("Enable this test to create json test cases.")

	// getResult is a convenience function to generate the expected values
	getResult := func(args []*twoOperandParams, opFn executionFunc) []TwoOperandTestcase {
		var (
			env         = NewEVM(BlockContext{}, TxContext{}, nil, params.TestChainConfig, Config{})
			stack       = newstack()
			pc          = uint64(0)
			interpreter = env.interpreter
		)
		result := make([]TwoOperandTestcase, len(args))
		for i, param := range args {
			x := new(uint256.Int).SetBytes(common.Hex2Bytes(param.x))
			y := new(uint256.Int).SetBytes(common.Hex2Bytes(param.y))
			stack.push(x)
			stack.push(y)
			opFn(&pc, interpreter, &ScopeContext{nil, stack, nil})
			actual := stack.pop()
			result[i] = TwoOperandTestcase{param.x, param.y, fmt.Sprintf("%064x", actual)}
		}
		return result
	}

	for name, method := range twoOpMethods {
		data, err := json.Marshal(getResult(commonParams, method))
		if err != nil {
			t.Fatal(err)
		}
		_ = os.WriteFile(fmt.Sprintf("testdata/testcases_%v.json", name), data, 0644)
		if err != nil {
			t.Fatal(err)
		}
	}
}

// TestJsonTestcases runs through all the testcases defined as json-files
func TestJsonTestcases(t *testing.T) {
	for name := range twoOpMethods {
		data, err := os.ReadFile(fmt.Sprintf("testdata/testcases_%v.json", name))
		if err != nil {
			t.Fatal("Failed to read file", err)
		}
		var testcases []TwoOperandTestcase
		json.Unmarshal(data, &testcases)
		testTwoOperandOp(t, testcases, twoOpMethods[name], name)
	}
}

func opBenchmark(bench *testing.B, op executionFunc, args ...string) {
	var (
		env            = NewEVM(BlockContext{}, TxContext{}, nil, params.TestChainConfig, Config{})
		stack          = newstack()
		scope          = &ScopeContext{nil, stack, nil}
		evmInterpreter = NewEVMInterpreter(env, env.Config)
	)

	env.interpreter = evmInterpreter
	// convert args
	intArgs := make([]*uint256.Int, len(args))
	for i, arg := range args {
		intArgs[i] = new(uint256.Int).SetBytes(common.Hex2Bytes(arg))
	}
	pc := uint64(0)
	bench.ResetTimer()
	for i := 0; i < bench.N; i++ {
		for _, arg := range intArgs {
			stack.push(arg)
		}
		op(&pc, evmInterpreter, scope)
		stack.pop()
	}
	bench.StopTimer()

	for i, arg := range args {
		want := new(uint256.Int).SetBytes(common.Hex2Bytes(arg))
		if have := intArgs[i]; !want.Eq(have) {
			bench.Fatalf("input #%d mutated, have %x want %x", i, have, want)
		}
	}
}

func BenchmarkOpAdd64(b *testing.B) {
	x := "ffffffff"
	y := "fd37f3e2bba2c4f"

	opBenchmark(b, opAdd, x, y)
}

func BenchmarkOpAdd128(b *testing.B) {
	x := "ffffffffffffffff"
	y := "f5470b43c6549b016288e9a65629687"

	opBenchmark(b, opAdd, x, y)
}

func BenchmarkOpAdd256(b *testing.B) {
	x := "0802431afcbce1fc194c9eaa417b2fb67dc75a95db0bc7ec6b1c8af11df6a1da9"
	y := "a1f5aac137876480252e5dcac62c354ec0d42b76b0642b6181ed099849ea1d57"

	opBenchmark(b, opAdd, x, y)
}

func BenchmarkOpSub64(b *testing.B) {
	x := "51022b6317003a9d"
	y := "a20456c62e00753a"

	opBenchmark(b, opSub, x, y)
}

func BenchmarkOpSub128(b *testing.B) {
	x := "4dde30faaacdc14d00327aac314e915d"
	y := "9bbc61f5559b829a0064f558629d22ba"

	opBenchmark(b, opSub, x, y)
}

func BenchmarkOpSub256(b *testing.B) {
	x := "4bfcd8bb2ac462735b48a17580690283980aa2d679f091c64364594df113ea37"
	y := "97f9b1765588c4e6b69142eb00d20507301545acf3e1238c86c8b29be227d46e"

	opBenchmark(b, opSub, x, y)
}

func BenchmarkOpMul(b *testing.B) {
	x := alphabetSoup
	y := alphabetSoup

	opBenchmark(b, opMul, x, y)
}

func BenchmarkOpDiv256(b *testing.B) {
	x := "ff3f9014f20db29ae04af2c2d265de17"
	y := "fe7fb0d1f59dfe9492ffbf73683fd1e870eec79504c60144cc7f5fc2bad1e611"
	opBenchmark(b, opDiv, x, y)
}

func BenchmarkOpDiv128(b *testing.B) {
	x := "fdedc7f10142ff97"
	y := "fbdfda0e2ce356173d1993d5f70a2b11"
	opBenchmark(b, opDiv, x, y)
}

func BenchmarkOpDiv64(b *testing.B) {
	x := "fcb34eb3"
	y := "f97180878e839129"
	opBenchmark(b, opDiv, x, y)
}

func BenchmarkOpSdiv(b *testing.B) {
	x := "ff3f9014f20db29ae04af2c2d265de17"
	y := "fe7fb0d1f59dfe9492ffbf73683fd1e870eec79504c60144cc7f5fc2bad1e611"

	opBenchmark(b, opSdiv, x, y)
}

func BenchmarkOpMod(b *testing.B) {
	x := alphabetSoup
	y := alphabetSoup

	opBenchmark(b, opMod, x, y)
}

func BenchmarkOpSmod(b *testing.B) {
	x := alphabetSoup
	y := alphabetSoup

	opBenchmark(b, opSmod, x, y)
}

func BenchmarkOpExp(b *testing.B) {
	x := alphabetSoup
	y := alphabetSoup

	opBenchmark(b, opExp, x, y)
}

func BenchmarkOpSignExtend(b *testing.B) {
	x := alphabetSoup
	y := alphabetSoup

	opBenchmark(b, opSignExtend, x, y)
}

func BenchmarkOpLt(b *testing.B) {
	x := alphabetSoup
	y := alphabetSoup

	opBenchmark(b, opLt, x, y)
}

func BenchmarkOpGt(b *testing.B) {
	x := alphabetSoup
	y := alphabetSoup

	opBenchmark(b, opGt, x, y)
}

func BenchmarkOpSlt(b *testing.B) {
	x := alphabetSoup
	y := alphabetSoup

	opBenchmark(b, opSlt, x, y)
}

func BenchmarkOpSgt(b *testing.B) {
	x := alphabetSoup
	y := alphabetSoup

	opBenchmark(b, opSgt, x, y)
}

func BenchmarkOpEq(b *testing.B) {
	x := alphabetSoup
	y := alphabetSoup

	opBenchmark(b, opEq, x, y)
}
func BenchmarkOpEq2(b *testing.B) {
	x := "FBCDEF090807060504030201ffffffffFBCDEF090807060504030201ffffffff"
	y := "FBCDEF090807060504030201ffffffffFBCDEF090807060504030201fffffffe"
	opBenchmark(b, opEq, x, y)
}
func BenchmarkOpAnd(b *testing.B) {
	x := alphabetSoup
	y := alphabetSoup

	opBenchmark(b, opAnd, x, y)
}

func BenchmarkOpOr(b *testing.B) {
	x := alphabetSoup
	y := alphabetSoup

	opBenchmark(b, opOr, x, y)
}

func BenchmarkOpXor(b *testing.B) {
	x := alphabetSoup
	y := alphabetSoup

	opBenchmark(b, opXor, x, y)
}

func BenchmarkOpByte(b *testing.B) {
	x := alphabetSoup
	y := alphabetSoup

	opBenchmark(b, opByte, x, y)
}

func BenchmarkOpAddmod(b *testing.B) {
	x := alphabetSoup
	y := alphabetSoup
	z := alphabetSoup

	opBenchmark(b, opAddmod, x, y, z)
}

func BenchmarkOpMulmod(b *testing.B) {
	x := alphabetSoup
	y := alphabetSoup
	z := alphabetSoup

	opBenchmark(b, opMulmod, x, y, z)
}

func BenchmarkOpSHL(b *testing.B) {
	x := "FBCDEF090807060504030201ffffffffFBCDEF090807060504030201ffffffff"
	y := "ff"

	opBenchmark(b, opSHL, x, y)
}
func BenchmarkOpSHR(b *testing.B) {
	x := "FBCDEF090807060504030201ffffffffFBCDEF090807060504030201ffffffff"
	y := "ff"

	opBenchmark(b, opSHR, x, y)
}
func BenchmarkOpSAR(b *testing.B) {
	x := "FBCDEF090807060504030201ffffffffFBCDEF090807060504030201ffffffff"
	y := "ff"

	opBenchmark(b, opSAR, x, y)
}
func BenchmarkOpIsZero(b *testing.B) {
	x := "FBCDEF090807060504030201ffffffffFBCDEF090807060504030201ffffffff"
	opBenchmark(b, opIszero, x)
}

func TestOpMstore(t *testing.T) {
	var (
		env            = NewEVM(BlockContext{}, TxContext{}, nil, params.TestChainConfig, Config{})
		stack          = newstack()
		mem            = NewMemory()
		evmInterpreter = NewEVMInterpreter(env, env.Config)
	)

	env.interpreter = evmInterpreter
	mem.Resize(64)
	pc := uint64(0)
	v := "abcdef00000000000000abba000000000deaf000000c0de00100000000133700"
	stack.push(new(uint256.Int).SetBytes(common.Hex2Bytes(v)))
	stack.push(new(uint256.Int))
	opMstore(&pc, evmInterpreter, &ScopeContext{mem, stack, nil})
	if got := common.Bytes2Hex(mem.GetCopy(0, 32)); got != v {
		t.Fatalf("Mstore fail, got %v, expected %v", got, v)
	}
	stack.push(new(uint256.Int).SetUint64(0x1))
	stack.push(new(uint256.Int))
	opMstore(&pc, evmInterpreter, &ScopeContext{mem, stack, nil})
	if common.Bytes2Hex(mem.GetCopy(0, 32)) != "0000000000000000000000000000000000000000000000000000000000000001" {
		t.Fatalf("Mstore failed to overwrite previous value")
	}
}

func BenchmarkOpMstore(bench *testing.B) {
	var (
		env            = NewEVM(BlockContext{}, TxContext{}, nil, params.TestChainConfig, Config{})
		stack          = newstack()
		mem            = NewMemory()
		evmInterpreter = NewEVMInterpreter(env, env.Config)
	)

	env.interpreter = evmInterpreter
	mem.Resize(64)
	pc := uint64(0)
	memStart := new(uint256.Int)
	value := new(uint256.Int).SetUint64(0x1337)

	bench.ResetTimer()
	for i := 0; i < bench.N; i++ {
		stack.push(value)
		stack.push(memStart)
		opMstore(&pc, evmInterpreter, &ScopeContext{mem, stack, nil})
	}
}

func BenchmarkOpKeccak256(bench *testing.B) {
	var (
		env            = NewEVM(BlockContext{}, TxContext{}, nil, params.TestChainConfig, Config{})
		stack          = newstack()
		mem            = NewMemory()
		evmInterpreter = NewEVMInterpreter(env, env.Config)
	)
	env.interpreter = evmInterpreter
	mem.Resize(32)
	pc := uint64(0)
	start := new(uint256.Int)

	bench.ResetTimer()
	for i := 0; i < bench.N; i++ {
		stack.push(uint256.NewInt(32))
		stack.push(start)
		opKeccak256(&pc, evmInterpreter, &ScopeContext{mem, stack, nil})
	}
}

func TestCreate2Addreses(t *testing.T) {
	type testcase struct {
		origin   string
		salt     string
		code     string
		expected string
	}

	for i, tt := range []testcase{
		{
			origin:   "0x0000000000000000000000000000000000000000",
			salt:     "0x0000000000000000000000000000000000000000",
			code:     "0x00",
			expected: "0x4d1a2e2bb4f88f0250f26ffff098b0b30b26bf38",
		},
		{
			origin:   "0xdeadbeef00000000000000000000000000000000",
			salt:     "0x0000000000000000000000000000000000000000",
			code:     "0x00",
			expected: "0xB928f69Bb1D91Cd65274e3c79d8986362984fDA3",
		},
		{
			origin:   "0xdeadbeef00000000000000000000000000000000",
			salt:     "0xfeed000000000000000000000000000000000000",
			code:     "0x00",
			expected: "0xD04116cDd17beBE565EB2422F2497E06cC1C9833",
		},
		{
			origin:   "0x0000000000000000000000000000000000000000",
			salt:     "0x0000000000000000000000000000000000000000",
			code:     "0xdeadbeef",
			expected: "0x70f2b2914A2a4b783FaEFb75f459A580616Fcb5e",
		},
		{
			origin:   "0x00000000000000000000000000000000deadbeef",
			salt:     "0xcafebabe",
			code:     "0xdeadbeef",
			expected: "0x60f3f640a8508fC6a86d45DF051962668E1e8AC7",
		},
		{
			origin:   "0x00000000000000000000000000000000deadbeef",
			salt:     "0xcafebabe",
			code:     "0xdeadbeefdeadbeefdeadbeefdeadbeefdeadbeefdeadbeefdeadbeefdeadbeefdeadbeefdeadbeefdeadbeef",
			expected: "0x1d8bfDC5D46DC4f61D6b6115972536eBE6A8854C",
		},
		{
			origin:   "0x0000000000000000000000000000000000000000",
			salt:     "0x0000000000000000000000000000000000000000",
			code:     "0x",
			expected: "0xE33C0C7F7df4809055C3ebA6c09CFe4BaF1BD9e0",
		},
	} {

		origin := common.BytesToAddress(common.FromHex(tt.origin))
		salt := common.BytesToHash(common.FromHex(tt.salt))
		code := common.FromHex(tt.code)
		codeHash := crypto.Keccak256(code)
		address := crypto.CreateAddress2(origin, salt, codeHash)
		/*
			stack          := newstack()
			// salt, but we don't need that for this test
			stack.push(big.NewInt(int64(len(code)))) //size
			stack.push(big.NewInt(0)) // memstart
			stack.push(big.NewInt(0)) // value
			gas, _ := gasCreate2(params.GasTable{}, nil, nil, stack, nil, 0)
			fmt.Printf("Example %d\n* address `0x%x`\n* salt `0x%x`\n* init_code `0x%x`\n* gas (assuming no mem expansion): `%v`\n* result: `%s`\n\n", i,origin, salt, code, gas, address.String())
		*/
		expected := common.BytesToAddress(common.FromHex(tt.expected))
		if !bytes.Equal(expected.Bytes(), address.Bytes()) {
			t.Errorf("test %d: expected %s, got %s", i, expected.String(), address.String())
		}
	}
}

func TestRandom(t *testing.T) {
	type testcase struct {
		name   string
		random common.Hash
	}

	for _, tt := range []testcase{
		{name: "empty hash", random: common.Hash{}},
		{name: "1", random: common.Hash{0}},
		{name: "emptyCodeHash", random: emptyCodeHash},
		{name: "hash(0x010203)", random: crypto.Keccak256Hash([]byte{0x01, 0x02, 0x03})},
	} {
		var (
			env            = NewEVM(BlockContext{Random: &tt.random}, TxContext{}, nil, params.TestChainConfig, Config{})
			stack          = newstack()
			pc             = uint64(0)
			evmInterpreter = env.interpreter
		)
		assertEVMInterpreter, ok := evmInterpreter.(*EVMInterpreter)
		if !ok {
			t.Fatal("must use *EVMInterpreter interpreter for this test")
		}
		opRandom(&pc, assertEVMInterpreter, &ScopeContext{nil, stack, nil})
		if len(stack.data) != 1 {
			t.Errorf("Expected one item on stack after %v, got %d: ", tt.name, len(stack.data))
		}
		actual := stack.pop()
		expected, overflow := uint256.FromBig(new(big.Int).SetBytes(tt.random.Bytes()))
		if overflow {
			t.Errorf("Testcase %v: invalid overflow", tt.name)
		}
		if actual.Cmp(expected) != 0 {
			t.Errorf("Testcase %v: expected  %x, got %x", tt.name, expected, actual)
		}
	}
}<|MERGE_RESOLUTION|>--- conflicted
+++ resolved
@@ -229,30 +229,6 @@
 	}
 }
 
-<<<<<<< HEAD
-// getResult is a convenience function to generate the expected values
-func getResult(args []*twoOperandParams, opFn executionFunc) []TwoOperandTestcase {
-	var (
-		env         = NewEVM(BlockContext{}, TxContext{}, nil, params.TestChainConfig, Config{})
-		stack       = newstack()
-		pc          = uint64(0)
-		interpreter = env.interpreter.(*EVMInterpreter)
-	)
-	result := make([]TwoOperandTestcase, len(args))
-	for i, param := range args {
-		x := new(uint256.Int).SetBytes(common.Hex2Bytes(param.x))
-		y := new(uint256.Int).SetBytes(common.Hex2Bytes(param.y))
-		stack.push(x)
-		stack.push(y)
-		opFn(&pc, interpreter, &ScopeContext{nil, stack, nil})
-		actual := stack.pop()
-		result[i] = TwoOperandTestcase{param.x, param.y, fmt.Sprintf("%064x", actual)}
-	}
-	return result
-}
-
-=======
->>>>>>> 23bee162
 // utility function to fill the json-file with testcases
 // Enable this test to generate the 'testcases_xx.json' files
 func TestWriteExpectedValues(t *testing.T) {
@@ -264,7 +240,7 @@
 			env         = NewEVM(BlockContext{}, TxContext{}, nil, params.TestChainConfig, Config{})
 			stack       = newstack()
 			pc          = uint64(0)
-			interpreter = env.interpreter
+		interpreter = env.interpreter.(*EVMInterpreter)
 		)
 		result := make([]TwoOperandTestcase, len(args))
 		for i, param := range args {
