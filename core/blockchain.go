--- conflicted
+++ resolved
@@ -42,12 +42,8 @@
 	"github.com/ethereum/go-ethereum/internal/syncx"
 	"github.com/ethereum/go-ethereum/log"
 	"github.com/ethereum/go-ethereum/metrics"
-<<<<<<< HEAD
 	"github.com/ethereum/go-ethereum/params/types/ctypes"
 	"github.com/ethereum/go-ethereum/rlp"
-=======
-	"github.com/ethereum/go-ethereum/params"
->>>>>>> 6c4dc6c3
 	"github.com/ethereum/go-ethereum/trie"
 	lru "github.com/hashicorp/golang-lru"
 )
@@ -1185,15 +1181,8 @@
 
 // writeKnownBlockAsHead updates the head block flag with a known block
 // and introduces chain reorg if necessary.
-<<<<<<< HEAD
 // In ethereum/go-ethereum this is called writeKnownBlock. Same logic, better name.
 func (bc *BlockChain) writeKnownBlockAsHead(block *types.Block) error {
-	bc.wg.Add(1)
-	defer bc.wg.Done()
-
-=======
-func (bc *BlockChain) writeKnownBlock(block *types.Block) error {
->>>>>>> 6c4dc6c3
 	current := bc.CurrentBlock()
 	if block.ParentHash() != current.Hash() {
 		d := bc.getReorgData(current, block)
@@ -1519,17 +1508,14 @@
 			localTd  = bc.GetTd(current.Hash(), current.NumberU64())
 			externTd = bc.GetTd(block.ParentHash(), block.NumberU64()-1) // The first block can't be nil
 		)
-<<<<<<< HEAD
-		for block != nil && err == ErrKnownBlock {
+		for block != nil && bc.skipBlock(err, it) {
+			// TODO (meowbits): have a look
 
 			// canonicalDisallowed is set to true if the total difficulty is greater than
 			// our local head, but the segment fails to meet the criteria required by any artificial finality features,
 			// namely that it requires a reorg (parent != current) and does not meet an inflated difficulty ratio.
 			canonicalDisallowed := false
 
-=======
-		for block != nil && bc.skipBlock(err, it) {
->>>>>>> 6c4dc6c3
 			externTd = new(big.Int).Add(externTd, block.Difficulty())
 			if localTd.Cmp(externTd) < 0 {
 				// Have found a known block with GREATER THAN local total difficulty.
@@ -1585,12 +1571,7 @@
 		// When node runs a fast sync again, it can re-import a batch of known blocks via
 		// `insertChain` while a part of them have higher total difficulty than current
 		// head full block(new pivot point).
-<<<<<<< HEAD
-		for block != nil && err == ErrKnownBlock {
-
-=======
 		for block != nil && bc.skipBlock(err, it) {
->>>>>>> 6c4dc6c3
 			log.Debug("Writing previously known block", "number", block.Number(), "hash", block.Hash())
 			if err := bc.writeKnownBlockAsHead(block); err != nil {
 				return it.index, err
@@ -2397,7 +2378,6 @@
 	defer bc.chainmu.Unlock()
 	_, err := bc.hc.InsertHeaderChain(chain, start)
 	return 0, err
-<<<<<<< HEAD
 }
 
 // CurrentHeader retrieves the current head header of the canonical chain. The
@@ -2523,6 +2503,4 @@
 // block processing has started while false means it has stopped.
 func (bc *BlockChain) SubscribeBlockProcessingEvent(ch chan<- bool) event.Subscription {
 	return bc.scope.Track(bc.blockProcFeed.Subscribe(ch))
-=======
->>>>>>> 6c4dc6c3
 }