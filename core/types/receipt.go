--- conflicted
+++ resolved
@@ -314,11 +314,7 @@
 
 // DeriveFields fills the receipts with their computed fields based on consensus
 // data and contextual infos like containing block and transactions.
-<<<<<<< HEAD
-func (rs Receipts) DeriveFields(config ctypes.ChainConfigurator, hash common.Hash, number uint64, txs Transactions) error {
-=======
-func (rs Receipts) DeriveFields(config *params.ChainConfig, hash common.Hash, number uint64, baseFee *big.Int, txs []*Transaction) error {
->>>>>>> 5ed08c47
+func (rs Receipts) DeriveFields(config ctypes.ChainConfigurator, hash common.Hash, number uint64, baseFee *big.Int, txs []*Transaction) error {
 	signer := MakeSigner(config, new(big.Int).SetUint64(number))
 
 	logIndex := uint(0)
@@ -341,17 +337,14 @@
 		if txs[i].To() == nil {
 			// Deriving the signer is expensive, only do if it's actually needed
 			from, _ := Sender(signer, txs[i])
-<<<<<<< HEAD
+			// PTAL(meowsbits) Just a double check.
 			if config.IsEnabled(config.GetLyra2NonceTransition, rs[i].BlockNumber) {
 				rs[i].ContractAddress = crypto.CreateAddress(from, txs[i].Nonce()+vars.Lyra2ContractNonceOffset)
 			} else {
 				rs[i].ContractAddress = crypto.CreateAddress(from, txs[i].Nonce())
 			}
-=======
-			rs[i].ContractAddress = crypto.CreateAddress(from, txs[i].Nonce())
 		} else {
 			rs[i].ContractAddress = common.Address{}
->>>>>>> 5ed08c47
 		}
 
 		// The used gas can be calculated based on previous r
