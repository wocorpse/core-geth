// Copyright 2018 The go-ethereum Authors
// This file is part of the go-ethereum library.
//
// The go-ethereum library is free software: you can redistribute it and/or modify
// it under the terms of the GNU Lesser General Public License as published by
// the Free Software Foundation, either version 3 of the License, or
// (at your option) any later version.
//
// The go-ethereum library is distributed in the hope that it will be useful,
// but WITHOUT ANY WARRANTY; without even the implied warranty of
// MERCHANTABILITY or FITNESS FOR A PARTICULAR PURPOSE. See the
// GNU Lesser General Public License for more details.
//
// You should have received a copy of the GNU Lesser General Public License
// along with the go-ethereum library. If not, see <http://www.gnu.org/licenses/>.

package rawdb

import (
	"bytes"
	"encoding/binary"
	"errors"
	"fmt"
	"math/big"
	"sort"

	"github.com/ethereum/go-ethereum/common"
	"github.com/ethereum/go-ethereum/core/types"
	"github.com/ethereum/go-ethereum/crypto"
	"github.com/ethereum/go-ethereum/ethdb"
	"github.com/ethereum/go-ethereum/log"
	"github.com/ethereum/go-ethereum/params/types/ctypes"
	"github.com/ethereum/go-ethereum/rlp"
)

// ReadCanonicalHash retrieves the hash assigned to a canonical block number.
func ReadCanonicalHash(db ethdb.Reader, number uint64) common.Hash {
	var data []byte
	db.ReadAncients(func(reader ethdb.AncientReaderOp) error {
		data, _ = reader.Ancient(chainFreezerHashTable, number)
		if len(data) == 0 {
			// Get it by hash from leveldb
			data, _ = db.Get(headerHashKey(number))
		}
		return nil
	})
	return common.BytesToHash(data)
}

// WriteCanonicalHash stores the hash assigned to a canonical block number.
func WriteCanonicalHash(db ethdb.KeyValueWriter, hash common.Hash, number uint64) {
	if err := db.Put(headerHashKey(number), hash.Bytes()); err != nil {
		log.Crit("Failed to store number to hash mapping", "err", err)
	}
}

// DeleteCanonicalHash removes the number to hash canonical mapping.
func DeleteCanonicalHash(db ethdb.KeyValueWriter, number uint64) {
	if err := db.Delete(headerHashKey(number)); err != nil {
		log.Crit("Failed to delete number to hash mapping", "err", err)
	}
}

// ReadAllHashes retrieves all the hashes assigned to blocks at a certain heights,
// both canonical and reorged forks included.
func ReadAllHashes(db ethdb.Iteratee, number uint64) []common.Hash {
	prefix := headerKeyPrefix(number)

	hashes := make([]common.Hash, 0, 1)
	it := db.NewIterator(prefix, nil)
	defer it.Release()

	for it.Next() {
		if key := it.Key(); len(key) == len(prefix)+32 {
			hashes = append(hashes, common.BytesToHash(key[len(key)-32:]))
		}
	}
	return hashes
}

type NumberHash struct {
	Number uint64
	Hash   common.Hash
}

// ReadAllHashesInRange retrieves all the hashes assigned to blocks at certain
// heights, both canonical and reorged forks included.
// This method considers both limits to be _inclusive_.
func ReadAllHashesInRange(db ethdb.Iteratee, first, last uint64) []*NumberHash {
	var (
		start     = encodeBlockNumber(first)
		keyLength = len(headerPrefix) + 8 + 32
		hashes    = make([]*NumberHash, 0, 1+last-first)
		it        = db.NewIterator(headerPrefix, start)
	)
	defer it.Release()
	for it.Next() {
		key := it.Key()
		if len(key) != keyLength {
			continue
		}
		num := binary.BigEndian.Uint64(key[len(headerPrefix) : len(headerPrefix)+8])
		if num > last {
			break
		}
		hash := common.BytesToHash(key[len(key)-32:])
		hashes = append(hashes, &NumberHash{num, hash})
	}
	return hashes
}

// ReadAllCanonicalHashes retrieves all canonical number and hash mappings at the
// certain chain range. If the accumulated entries reaches the given threshold,
// abort the iteration and return the semi-finish result.
func ReadAllCanonicalHashes(db ethdb.Iteratee, from uint64, to uint64, limit int) ([]uint64, []common.Hash) {
	// Short circuit if the limit is 0.
	if limit == 0 {
		return nil, nil
	}
	var (
		numbers []uint64
		hashes  []common.Hash
	)
	// Construct the key prefix of start point.
	start, end := headerHashKey(from), headerHashKey(to)
	it := db.NewIterator(nil, start)
	defer it.Release()

	for it.Next() {
		if bytes.Compare(it.Key(), end) >= 0 {
			break
		}
		if key := it.Key(); len(key) == len(headerPrefix)+8+1 && bytes.Equal(key[len(key)-1:], headerHashSuffix) {
			numbers = append(numbers, binary.BigEndian.Uint64(key[len(headerPrefix):len(headerPrefix)+8]))
			hashes = append(hashes, common.BytesToHash(it.Value()))
			// If the accumulated entries reaches the limit threshold, return.
			if len(numbers) >= limit {
				break
			}
		}
	}
	return numbers, hashes
}

// ReadHeaderNumber returns the header number assigned to a hash.
func ReadHeaderNumber(db ethdb.KeyValueReader, hash common.Hash) *uint64 {
	data, _ := db.Get(headerNumberKey(hash))
	if len(data) != 8 {
		return nil
	}
	number := binary.BigEndian.Uint64(data)
	return &number
}

// WriteHeaderNumber stores the hash->number mapping.
func WriteHeaderNumber(db ethdb.KeyValueWriter, hash common.Hash, number uint64) {
	key := headerNumberKey(hash)
	enc := encodeBlockNumber(number)
	if err := db.Put(key, enc); err != nil {
		log.Crit("Failed to store hash to number mapping", "err", err)
	}
}

// DeleteHeaderNumber removes hash->number mapping.
func DeleteHeaderNumber(db ethdb.KeyValueWriter, hash common.Hash) {
	if err := db.Delete(headerNumberKey(hash)); err != nil {
		log.Crit("Failed to delete hash to number mapping", "err", err)
	}
}

// ReadHeadHeaderHash retrieves the hash of the current canonical head header.
func ReadHeadHeaderHash(db ethdb.KeyValueReader) common.Hash {
	data, _ := db.Get(headHeaderKey)
	if len(data) == 0 {
		return common.Hash{}
	}
	return common.BytesToHash(data)
}

// WriteHeadHeaderHash stores the hash of the current canonical head header.
func WriteHeadHeaderHash(db ethdb.KeyValueWriter, hash common.Hash) {
	if err := db.Put(headHeaderKey, hash.Bytes()); err != nil {
		log.Crit("Failed to store last header's hash", "err", err)
	}
}

// ReadHeadBlockHash retrieves the hash of the current canonical head block.
func ReadHeadBlockHash(db ethdb.KeyValueReader) common.Hash {
	data, _ := db.Get(headBlockKey)
	if len(data) == 0 {
		return common.Hash{}
	}
	return common.BytesToHash(data)
}

// WriteHeadBlockHash stores the head block's hash.
func WriteHeadBlockHash(db ethdb.KeyValueWriter, hash common.Hash) {
	if err := db.Put(headBlockKey, hash.Bytes()); err != nil {
		log.Crit("Failed to store last block's hash", "err", err)
	}
}

// ReadHeadFastBlockHash retrieves the hash of the current fast-sync head block.
func ReadHeadFastBlockHash(db ethdb.KeyValueReader) common.Hash {
	data, _ := db.Get(headFastBlockKey)
	if len(data) == 0 {
		return common.Hash{}
	}
	return common.BytesToHash(data)
}

// WriteHeadFastBlockHash stores the hash of the current fast-sync head block.
func WriteHeadFastBlockHash(db ethdb.KeyValueWriter, hash common.Hash) {
	if err := db.Put(headFastBlockKey, hash.Bytes()); err != nil {
		log.Crit("Failed to store last fast block's hash", "err", err)
	}
}

// ReadFinalizedBlockHash retrieves the hash of the finalized block.
func ReadFinalizedBlockHash(db ethdb.KeyValueReader) common.Hash {
	data, _ := db.Get(headFinalizedBlockKey)
	if len(data) == 0 {
		return common.Hash{}
	}
	return common.BytesToHash(data)
}

// WriteFinalizedBlockHash stores the hash of the finalized block.
func WriteFinalizedBlockHash(db ethdb.KeyValueWriter, hash common.Hash) {
	if err := db.Put(headFinalizedBlockKey, hash.Bytes()); err != nil {
		log.Crit("Failed to store last finalized block's hash", "err", err)
	}
}

// ReadLastPivotNumber retrieves the number of the last pivot block. If the node
// full synced, the last pivot will always be nil.
func ReadLastPivotNumber(db ethdb.KeyValueReader) *uint64 {
	data, _ := db.Get(lastPivotKey)
	if len(data) == 0 {
		return nil
	}
	var pivot uint64
	if err := rlp.DecodeBytes(data, &pivot); err != nil {
		log.Error("Invalid pivot block number in database", "err", err)
		return nil
	}
	return &pivot
}

// WriteLastPivotNumber stores the number of the last pivot block.
func WriteLastPivotNumber(db ethdb.KeyValueWriter, pivot uint64) {
	enc, err := rlp.EncodeToBytes(pivot)
	if err != nil {
		log.Crit("Failed to encode pivot block number", "err", err)
	}
	if err := db.Put(lastPivotKey, enc); err != nil {
		log.Crit("Failed to store pivot block number", "err", err)
	}
}

// ReadTxIndexTail retrieves the number of oldest indexed block
// whose transaction indices has been indexed.
func ReadTxIndexTail(db ethdb.KeyValueReader) *uint64 {
	data, _ := db.Get(txIndexTailKey)
	if len(data) != 8 {
		return nil
	}
	number := binary.BigEndian.Uint64(data)
	return &number
}

// WriteTxIndexTail stores the number of oldest indexed block
// into database.
func WriteTxIndexTail(db ethdb.KeyValueWriter, number uint64) {
	if err := db.Put(txIndexTailKey, encodeBlockNumber(number)); err != nil {
		log.Crit("Failed to store the transaction index tail", "err", err)
	}
}

// ReadFastTxLookupLimit retrieves the tx lookup limit used in fast sync.
func ReadFastTxLookupLimit(db ethdb.KeyValueReader) *uint64 {
	data, _ := db.Get(fastTxLookupLimitKey)
	if len(data) != 8 {
		return nil
	}
	number := binary.BigEndian.Uint64(data)
	return &number
}

// WriteFastTxLookupLimit stores the txlookup limit used in fast sync into database.
func WriteFastTxLookupLimit(db ethdb.KeyValueWriter, number uint64) {
	if err := db.Put(fastTxLookupLimitKey, encodeBlockNumber(number)); err != nil {
		log.Crit("Failed to store transaction lookup limit for fast sync", "err", err)
	}
}

// ReadHeaderRange returns the rlp-encoded headers, starting at 'number', and going
// backwards towards genesis. This method assumes that the caller already has
// placed a cap on count, to prevent DoS issues.
// Since this method operates in head-towards-genesis mode, it will return an empty
// slice in case the head ('number') is missing. Hence, the caller must ensure that
// the head ('number') argument is actually an existing header.
//
// N.B: Since the input is a number, as opposed to a hash, it's implicit that
// this method only operates on canon headers.
func ReadHeaderRange(db ethdb.Reader, number uint64, count uint64) []rlp.RawValue {
	var rlpHeaders []rlp.RawValue
	if count == 0 {
		return rlpHeaders
	}
	i := number
	if count-1 > number {
		// It's ok to request block 0, 1 item
		count = number + 1
	}
	limit, _ := db.Ancients()
	// First read live blocks
	if i >= limit {
		// If we need to read live blocks, we need to figure out the hash first
		hash := ReadCanonicalHash(db, number)
		for ; i >= limit && count > 0; i-- {
			if data, _ := db.Get(headerKey(i, hash)); len(data) > 0 {
				rlpHeaders = append(rlpHeaders, data)
				// Get the parent hash for next query
				hash = types.HeaderParentHashFromRLP(data)
			} else {
				break // Maybe got moved to ancients
			}
			count--
		}
	}
	if count == 0 {
		return rlpHeaders
	}
	// read remaining from ancients
	max := count * 700
	data, err := db.AncientRange(chainFreezerHeaderTable, i+1-count, count, max)
	if err == nil && uint64(len(data)) == count {
		// the data is on the order [h, h+1, .., n] -- reordering needed
		for i := range data {
			rlpHeaders = append(rlpHeaders, data[len(data)-1-i])
		}
	}
	return rlpHeaders
}

// ReadHeaderRLP retrieves a block header in its raw RLP database encoding.
func ReadHeaderRLP(db ethdb.Reader, hash common.Hash, number uint64) rlp.RawValue {
	var data []byte
	db.ReadAncients(func(reader ethdb.AncientReaderOp) error {
		// First try to look up the data in ancient database. Extra hash
		// comparison is necessary since ancient database only maintains
		// the canonical data.
		data, _ = reader.Ancient(chainFreezerHeaderTable, number)
		if len(data) > 0 && crypto.Keccak256Hash(data) == hash {
			return nil
		}
		// If not, try reading from leveldb
		data, _ = db.Get(headerKey(number, hash))
		return nil
	})
	return data
}

// HasHeader verifies the existence of a block header corresponding to the hash.
func HasHeader(db ethdb.Reader, hash common.Hash, number uint64) bool {
	if isCanon(db, number, hash) {
		return true
	}
	if has, err := db.Has(headerKey(number, hash)); !has || err != nil {
		return false
	}
	return true
}

// ReadHeader retrieves the block header corresponding to the hash.
func ReadHeader(db ethdb.Reader, hash common.Hash, number uint64) *types.Header {
	data := ReadHeaderRLP(db, hash, number)
	if len(data) == 0 {
		return nil
	}
	header := new(types.Header)
	if err := rlp.Decode(bytes.NewReader(data), header); err != nil {
		log.Error("Invalid block header RLP", "hash", hash, "err", err)
		return nil
	}
	return header
}

// WriteHeader stores a block header into the database and also stores the hash-
// to-number mapping.
func WriteHeader(db ethdb.KeyValueWriter, header *types.Header) {
	var (
		hash   = header.Hash()
		number = header.Number.Uint64()
	)
	// Write the hash -> number mapping
	WriteHeaderNumber(db, hash, number)

	// Write the encoded header
	data, err := rlp.EncodeToBytes(header)
	if err != nil {
		log.Crit("Failed to RLP encode header", "err", err)
	}
	key := headerKey(number, hash)
	if err := db.Put(key, data); err != nil {
		log.Crit("Failed to store header", "err", err)
	}
}

// DeleteHeader removes all block header data associated with a hash.
func DeleteHeader(db ethdb.KeyValueWriter, hash common.Hash, number uint64) {
	deleteHeaderWithoutNumber(db, hash, number)
	if err := db.Delete(headerNumberKey(hash)); err != nil {
		log.Crit("Failed to delete hash to number mapping", "err", err)
	}
}

// deleteHeaderWithoutNumber removes only the block header but does not remove
// the hash to number mapping.
func deleteHeaderWithoutNumber(db ethdb.KeyValueWriter, hash common.Hash, number uint64) {
	if err := db.Delete(headerKey(number, hash)); err != nil {
		log.Crit("Failed to delete header", "err", err)
	}
}

// isCanon is an internal utility method, to check whether the given number/hash
// is part of the ancient (canon) set.
func isCanon(reader ethdb.AncientReaderOp, number uint64, hash common.Hash) bool {
	h, err := reader.Ancient(chainFreezerHashTable, number)
	if err != nil {
		return false
	}
	return bytes.Equal(h, hash[:])
}

// ReadBodyRLP retrieves the block body (transactions and uncles) in RLP encoding.
func ReadBodyRLP(db ethdb.Reader, hash common.Hash, number uint64) rlp.RawValue {
	// First try to look up the data in ancient database. Extra hash
	// comparison is necessary since ancient database only maintains
	// the canonical data.
	var data []byte
	db.ReadAncients(func(reader ethdb.AncientReaderOp) error {
		// Check if the data is in ancients
		if isCanon(reader, number, hash) {
			data, _ = reader.Ancient(chainFreezerBodiesTable, number)
			return nil
		}
		// If not, try reading from leveldb
		data, _ = db.Get(blockBodyKey(number, hash))
		return nil
	})
	return data
}

// ReadCanonicalBodyRLP retrieves the block body (transactions and uncles) for the canonical
// block at number, in RLP encoding.
func ReadCanonicalBodyRLP(db ethdb.Reader, number uint64) rlp.RawValue {
	var data []byte
	db.ReadAncients(func(reader ethdb.AncientReaderOp) error {
		data, _ = reader.Ancient(chainFreezerBodiesTable, number)
		if len(data) > 0 {
			return nil
		}
		// Block is not in ancients, read from leveldb by hash and number.
		// Note: ReadCanonicalHash cannot be used here because it also
		// calls ReadAncients internally.
		hash, _ := db.Get(headerHashKey(number))
		data, _ = db.Get(blockBodyKey(number, common.BytesToHash(hash)))
		return nil
	})
	return data
}

// WriteBodyRLP stores an RLP encoded block body into the database.
func WriteBodyRLP(db ethdb.KeyValueWriter, hash common.Hash, number uint64, rlp rlp.RawValue) {
	if err := db.Put(blockBodyKey(number, hash), rlp); err != nil {
		log.Crit("Failed to store block body", "err", err)
	}
}

// HasBody verifies the existence of a block body corresponding to the hash.
func HasBody(db ethdb.Reader, hash common.Hash, number uint64) bool {
	if isCanon(db, number, hash) {
		return true
	}
	if has, err := db.Has(blockBodyKey(number, hash)); !has || err != nil {
		return false
	}
	return true
}

// ReadBody retrieves the block body corresponding to the hash.
func ReadBody(db ethdb.Reader, hash common.Hash, number uint64) *types.Body {
	data := ReadBodyRLP(db, hash, number)
	if len(data) == 0 {
		return nil
	}
	body := new(types.Body)
	if err := rlp.Decode(bytes.NewReader(data), body); err != nil {
		log.Error("Invalid block body RLP", "hash", hash, "err", err)
		return nil
	}
	return body
}

// WriteBody stores a block body into the database.
func WriteBody(db ethdb.KeyValueWriter, hash common.Hash, number uint64, body *types.Body) {
	data, err := rlp.EncodeToBytes(body)
	if err != nil {
		log.Crit("Failed to RLP encode body", "err", err)
	}
	WriteBodyRLP(db, hash, number, data)
}

// DeleteBody removes all block body data associated with a hash.
func DeleteBody(db ethdb.KeyValueWriter, hash common.Hash, number uint64) {
	if err := db.Delete(blockBodyKey(number, hash)); err != nil {
		log.Crit("Failed to delete block body", "err", err)
	}
}

// ReadTdRLP retrieves a block's total difficulty corresponding to the hash in RLP encoding.
func ReadTdRLP(db ethdb.Reader, hash common.Hash, number uint64) rlp.RawValue {
	var data []byte
	db.ReadAncients(func(reader ethdb.AncientReaderOp) error {
		// Check if the data is in ancients
		if isCanon(reader, number, hash) {
			data, _ = reader.Ancient(chainFreezerDifficultyTable, number)
			return nil
		}
		// If not, try reading from leveldb
		data, _ = db.Get(headerTDKey(number, hash))
		return nil
	})
	return data
}

// ReadTd retrieves a block's total difficulty corresponding to the hash.
func ReadTd(db ethdb.Reader, hash common.Hash, number uint64) *big.Int {
	data := ReadTdRLP(db, hash, number)
	if len(data) == 0 {
		return nil
	}
	td := new(big.Int)
	if err := rlp.Decode(bytes.NewReader(data), td); err != nil {
		log.Error("Invalid block total difficulty RLP", "hash", hash, "err", err)
		return nil
	}
	return td
}

// WriteTd stores the total difficulty of a block into the database.
func WriteTd(db ethdb.KeyValueWriter, hash common.Hash, number uint64, td *big.Int) {
	data, err := rlp.EncodeToBytes(td)
	if err != nil {
		log.Crit("Failed to RLP encode block total difficulty", "err", err)
	}
	if err := db.Put(headerTDKey(number, hash), data); err != nil {
		log.Crit("Failed to store block total difficulty", "err", err)
	}
}

// DeleteTd removes all block total difficulty data associated with a hash.
func DeleteTd(db ethdb.KeyValueWriter, hash common.Hash, number uint64) {
	if err := db.Delete(headerTDKey(number, hash)); err != nil {
		log.Crit("Failed to delete block total difficulty", "err", err)
	}
}

// HasReceipts verifies the existence of all the transaction receipts belonging
// to a block.
func HasReceipts(db ethdb.Reader, hash common.Hash, number uint64) bool {
	if isCanon(db, number, hash) {
		return true
	}
	if has, err := db.Has(blockReceiptsKey(number, hash)); !has || err != nil {
		return false
	}
	return true
}

// ReadReceiptsRLP retrieves all the transaction receipts belonging to a block in RLP encoding.
func ReadReceiptsRLP(db ethdb.Reader, hash common.Hash, number uint64) rlp.RawValue {
	var data []byte
	db.ReadAncients(func(reader ethdb.AncientReaderOp) error {
		// Check if the data is in ancients
		if isCanon(reader, number, hash) {
			data, _ = reader.Ancient(chainFreezerReceiptTable, number)
			return nil
		}
		// If not, try reading from leveldb
		data, _ = db.Get(blockReceiptsKey(number, hash))
		return nil
	})
	return data
}

// ReadRawReceipts retrieves all the transaction receipts belonging to a block.
// The receipt metadata fields are not guaranteed to be populated, so they
// should not be used. Use ReadReceipts instead if the metadata is needed.
func ReadRawReceipts(db ethdb.Reader, hash common.Hash, number uint64) types.Receipts {
	// Retrieve the flattened receipt slice
	data := ReadReceiptsRLP(db, hash, number)
	if len(data) == 0 {
		return nil
	}
	// Convert the receipts from their storage form to their internal representation
	storageReceipts := []*types.ReceiptForStorage{}
	if err := rlp.DecodeBytes(data, &storageReceipts); err != nil {
		log.Error("Invalid receipt array RLP", "hash", hash, "err", err)
		return nil
	}
	receipts := make(types.Receipts, len(storageReceipts))
	for i, storageReceipt := range storageReceipts {
		receipts[i] = (*types.Receipt)(storageReceipt)
	}
	return receipts
}

// ReadReceipts retrieves all the transaction receipts belonging to a block, including
// its corresponding metadata fields. If it is unable to populate these metadata
// fields then nil is returned.
//
// The current implementation populates these metadata fields by reading the receipts'
// corresponding block body, so if the block body is not found it will return nil even
// if the receipt itself is stored.
func ReadReceipts(db ethdb.Reader, hash common.Hash, number uint64, config ctypes.ChainConfigurator) types.Receipts {
	// We're deriving many fields from the block body, retrieve beside the receipt
	receipts := ReadRawReceipts(db, hash, number)
	if receipts == nil {
		return nil
	}
	body := ReadBody(db, hash, number)
	if body == nil {
		log.Error("Missing body but have receipt", "hash", hash, "number", number)
		return nil
	}
	if err := receipts.DeriveFields(config, hash, number, body.Transactions); err != nil {
		log.Error("Failed to derive block receipts fields", "hash", hash, "number", number, "err", err)
		return nil
	}
	return receipts
}

// WriteReceipts stores all the transaction receipts belonging to a block.
func WriteReceipts(db ethdb.KeyValueWriter, hash common.Hash, number uint64, receipts types.Receipts) {
	// Convert the receipts into their storage form and serialize them
	storageReceipts := make([]*types.ReceiptForStorage, len(receipts))
	for i, receipt := range receipts {
		storageReceipts[i] = (*types.ReceiptForStorage)(receipt)
	}
	bytes, err := rlp.EncodeToBytes(storageReceipts)
	if err != nil {
		log.Crit("Failed to encode block receipts", "err", err)
	}
	// Store the flattened receipt slice
	if err := db.Put(blockReceiptsKey(number, hash), bytes); err != nil {
		log.Crit("Failed to store block receipts", "err", err)
	}
}

// DeleteReceipts removes all receipt data associated with a block hash.
func DeleteReceipts(db ethdb.KeyValueWriter, hash common.Hash, number uint64) {
	if err := db.Delete(blockReceiptsKey(number, hash)); err != nil {
		log.Crit("Failed to delete block receipts", "err", err)
	}
}

// storedReceiptRLP is the storage encoding of a receipt.
// Re-definition in core/types/receipt.go.
// TODO: Re-use the existing definition.
type storedReceiptRLP struct {
	PostStateOrStatus []byte
	CumulativeGasUsed uint64
	Logs              []*types.Log
}

// ReceiptLogs is a barebone version of ReceiptForStorage which only keeps
// the list of logs. When decoding a stored receipt into this object we
// avoid creating the bloom filter.
type receiptLogs struct {
	Logs []*types.Log
}

// DecodeRLP implements rlp.Decoder.
func (r *receiptLogs) DecodeRLP(s *rlp.Stream) error {
	var stored storedReceiptRLP
	if err := s.Decode(&stored); err != nil {
		return err
	}
	r.Logs = stored.Logs
	return nil
}

// DeriveLogFields fills the logs in receiptLogs with information such as block number, txhash, etc.
func deriveLogFields(receipts []*receiptLogs, hash common.Hash, number uint64, txs types.Transactions) error {
	logIndex := uint(0)
	if len(txs) != len(receipts) {
		return errors.New("transaction and receipt count mismatch")
	}
	for i := 0; i < len(receipts); i++ {
		txHash := txs[i].Hash()
		// The derived log fields can simply be set from the block and transaction
		for j := 0; j < len(receipts[i].Logs); j++ {
			receipts[i].Logs[j].BlockNumber = number
			receipts[i].Logs[j].BlockHash = hash
			receipts[i].Logs[j].TxHash = txHash
			receipts[i].Logs[j].TxIndex = uint(i)
			receipts[i].Logs[j].Index = logIndex
			logIndex++
		}
	}
	return nil
}

<<<<<<< HEAD
// ReadLogs retrieves the logs for all transactions in a block. The log fields
// are populated with metadata. In case the receipts or the block body
// are not found, a nil is returned.
func ReadLogs(db ethdb.Reader, hash common.Hash, number uint64, config ctypes.ChainConfigurator) [][]*types.Log {
=======
// ReadLogs retrieves the logs for all transactions in a block. In case
// receipts is not found, a nil is returned.
// Note: ReadLogs does not derive unstored log fields.
func ReadLogs(db ethdb.Reader, hash common.Hash, number uint64, config *params.ChainConfig) [][]*types.Log {
>>>>>>> 18b641b0
	// Retrieve the flattened receipt slice
	data := ReadReceiptsRLP(db, hash, number)
	if len(data) == 0 {
		return nil
	}
	receipts := []*receiptLogs{}
	if err := rlp.DecodeBytes(data, &receipts); err != nil {
		log.Error("Invalid receipt array RLP", "hash", hash, "err", err)
		return nil
	}

<<<<<<< HEAD
	body := ReadBody(db, hash, number)
	if body == nil {
		log.Error("Missing body but have receipt", "hash", hash, "number", number)
		return nil
	}
	if err := deriveLogFields(receipts, hash, number, body.Transactions); err != nil {
		log.Error("Failed to derive block receipts fields", "hash", hash, "number", number, "err", err)
		return nil
	}
	logs := make([][]*types.Log, len(receipts))
	for i, receipt := range receipts {
		logs[i] = receipt.Logs
	}
	return logs
}

// readLegacyLogs is a temporary workaround for when trying to read logs
// from a block which has its receipt stored in the legacy format. It'll
// be removed after users have migrated their freezer databases.
func readLegacyLogs(db ethdb.Reader, hash common.Hash, number uint64, config ctypes.ChainConfigurator) [][]*types.Log {
	receipts := ReadReceipts(db, hash, number, config)
	if receipts == nil {
		return nil
	}
=======
>>>>>>> 18b641b0
	logs := make([][]*types.Log, len(receipts))
	for i, receipt := range receipts {
		logs[i] = receipt.Logs
	}
	return logs
}

// ReadBlock retrieves an entire block corresponding to the hash, assembling it
// back from the stored header and body. If either the header or body could not
// be retrieved nil is returned.
//
// Note, due to concurrent download of header and block body the header and thus
// canonical hash can be stored in the database but the body data not (yet).
func ReadBlock(db ethdb.Reader, hash common.Hash, number uint64) *types.Block {
	header := ReadHeader(db, hash, number)
	if header == nil {
		return nil
	}
	body := ReadBody(db, hash, number)
	if body == nil {
		return nil
	}
	return types.NewBlockWithHeader(header).WithBody(body.Transactions, body.Uncles).WithWithdrawals(body.Withdrawals)
}

// WriteBlock serializes a block into the database, header and body separately.
func WriteBlock(db ethdb.KeyValueWriter, block *types.Block) {
	WriteBody(db, block.Hash(), block.NumberU64(), block.Body())
	WriteHeader(db, block.Header())
}

// WriteAncientBlocks writes entire block data into ancient store and returns the total written size.
func WriteAncientBlocks(db ethdb.AncientWriter, blocks []*types.Block, receipts []types.Receipts, td *big.Int) (int64, error) {
	var (
		tdSum      = new(big.Int).Set(td)
		stReceipts []*types.ReceiptForStorage
	)
	// TODO
	// --- Maybe:
	// Check if the 'db' is a remote store, then we can use the original AppendAncients method and return.
	// Possibly checking for order issues; if out of order, then Truncate and then AppendAncients.
	// ---
	return db.ModifyAncients(func(op ethdb.AncientWriteOperator) error {
		for i, block := range blocks {
			// Convert receipts to storage format and sum up total difficulty.
			stReceipts = stReceipts[:0]
			for _, receipt := range receipts[i] {
				stReceipts = append(stReceipts, (*types.ReceiptForStorage)(receipt))
			}
			header := block.Header()
			if i > 0 {
				tdSum.Add(tdSum, header.Difficulty)
			}
			if err := writeAncientBlock(op, block, header, stReceipts, tdSum); err != nil {
				return err
			}
		}
		return nil
	})
}

func writeAncientBlock(op ethdb.AncientWriteOperator, block *types.Block, header *types.Header, receipts []*types.ReceiptForStorage, td *big.Int) error {
	num := block.NumberU64()
	if err := op.AppendRaw(chainFreezerHashTable, num, block.Hash().Bytes()); err != nil {
		return fmt.Errorf("can't add block %d hash: %v", num, err)
	}
	if err := op.Append(chainFreezerHeaderTable, num, header); err != nil {
		return fmt.Errorf("can't append block header %d: %v", num, err)
	}
	if err := op.Append(chainFreezerBodiesTable, num, block.Body()); err != nil {
		return fmt.Errorf("can't append block body %d: %v", num, err)
	}
	if err := op.Append(chainFreezerReceiptTable, num, receipts); err != nil {
		return fmt.Errorf("can't append block %d receipts: %v", num, err)
	}
	if err := op.Append(chainFreezerDifficultyTable, num, td); err != nil {
		return fmt.Errorf("can't append block %d total difficulty: %v", num, err)
	}
	return nil
}

// DeleteBlock removes all block data associated with a hash.
func DeleteBlock(db ethdb.KeyValueWriter, hash common.Hash, number uint64) {
	DeleteReceipts(db, hash, number)
	DeleteHeader(db, hash, number)
	DeleteBody(db, hash, number)
	DeleteTd(db, hash, number)
}

// DeleteBlockWithoutNumber removes all block data associated with a hash, except
// the hash to number mapping.
func DeleteBlockWithoutNumber(db ethdb.KeyValueWriter, hash common.Hash, number uint64) {
	DeleteReceipts(db, hash, number)
	deleteHeaderWithoutNumber(db, hash, number)
	DeleteBody(db, hash, number)
	DeleteTd(db, hash, number)
}

const badBlockToKeep = 10

type badBlock struct {
	Header *types.Header
	Body   *types.Body
}

// badBlockList implements the sort interface to allow sorting a list of
// bad blocks by their number in the reverse order.
type badBlockList []*badBlock

func (s badBlockList) Len() int { return len(s) }
func (s badBlockList) Less(i, j int) bool {
	return s[i].Header.Number.Uint64() < s[j].Header.Number.Uint64()
}
func (s badBlockList) Swap(i, j int) { s[i], s[j] = s[j], s[i] }

// ReadBadBlock retrieves the bad block with the corresponding block hash.
func ReadBadBlock(db ethdb.Reader, hash common.Hash) *types.Block {
	blob, err := db.Get(badBlockKey)
	if err != nil {
		return nil
	}
	var badBlocks badBlockList
	if err := rlp.DecodeBytes(blob, &badBlocks); err != nil {
		return nil
	}
	for _, bad := range badBlocks {
		if bad.Header.Hash() == hash {
			return types.NewBlockWithHeader(bad.Header).WithBody(bad.Body.Transactions, bad.Body.Uncles).WithWithdrawals(bad.Body.Withdrawals)
		}
	}
	return nil
}

// ReadAllBadBlocks retrieves all the bad blocks in the database.
// All returned blocks are sorted in reverse order by number.
func ReadAllBadBlocks(db ethdb.Reader) []*types.Block {
	blob, err := db.Get(badBlockKey)
	if err != nil {
		return nil
	}
	var badBlocks badBlockList
	if err := rlp.DecodeBytes(blob, &badBlocks); err != nil {
		return nil
	}
	var blocks []*types.Block
	for _, bad := range badBlocks {
		blocks = append(blocks, types.NewBlockWithHeader(bad.Header).WithBody(bad.Body.Transactions, bad.Body.Uncles).WithWithdrawals(bad.Body.Withdrawals))
	}
	return blocks
}

// WriteBadBlock serializes the bad block into the database. If the cumulated
// bad blocks exceeds the limitation, the oldest will be dropped.
func WriteBadBlock(db ethdb.KeyValueStore, block *types.Block) {
	blob, err := db.Get(badBlockKey)
	if err != nil {
		log.Warn("Failed to load old bad blocks", "error", err)
	}
	var badBlocks badBlockList
	if len(blob) > 0 {
		if err := rlp.DecodeBytes(blob, &badBlocks); err != nil {
			log.Crit("Failed to decode old bad blocks", "error", err)
		}
	}
	for _, b := range badBlocks {
		if b.Header.Number.Uint64() == block.NumberU64() && b.Header.Hash() == block.Hash() {
			log.Info("Skip duplicated bad block", "number", block.NumberU64(), "hash", block.Hash())
			return
		}
	}
	badBlocks = append(badBlocks, &badBlock{
		Header: block.Header(),
		Body:   block.Body(),
	})
	sort.Sort(sort.Reverse(badBlocks))
	if len(badBlocks) > badBlockToKeep {
		badBlocks = badBlocks[:badBlockToKeep]
	}
	data, err := rlp.EncodeToBytes(badBlocks)
	if err != nil {
		log.Crit("Failed to encode bad blocks", "err", err)
	}
	if err := db.Put(badBlockKey, data); err != nil {
		log.Crit("Failed to write bad blocks", "err", err)
	}
}

// DeleteBadBlocks deletes all the bad blocks from the database
func DeleteBadBlocks(db ethdb.KeyValueWriter) {
	if err := db.Delete(badBlockKey); err != nil {
		log.Crit("Failed to delete bad blocks", "err", err)
	}
}

// FindCommonAncestor returns the last common ancestor of two block headers
func FindCommonAncestor(db ethdb.Reader, a, b *types.Header) *types.Header {
	for bn := b.Number.Uint64(); a.Number.Uint64() > bn; {
		a = ReadHeader(db, a.ParentHash, a.Number.Uint64()-1)
		if a == nil {
			return nil
		}
	}
	for an := a.Number.Uint64(); an < b.Number.Uint64(); {
		b = ReadHeader(db, b.ParentHash, b.Number.Uint64()-1)
		if b == nil {
			return nil
		}
	}
	for a.Hash() != b.Hash() {
		a = ReadHeader(db, a.ParentHash, a.Number.Uint64()-1)
		if a == nil {
			return nil
		}
		b = ReadHeader(db, b.ParentHash, b.Number.Uint64()-1)
		if b == nil {
			return nil
		}
	}
	return a
}

// ReadHeadHeader returns the current canonical head header.
func ReadHeadHeader(db ethdb.Reader) *types.Header {
	headHeaderHash := ReadHeadHeaderHash(db)
	if headHeaderHash == (common.Hash{}) {
		return nil
	}
	headHeaderNumber := ReadHeaderNumber(db, headHeaderHash)
	if headHeaderNumber == nil {
		return nil
	}
	return ReadHeader(db, headHeaderHash, *headHeaderNumber)
}

// ReadHeadBlock returns the current canonical head block.
func ReadHeadBlock(db ethdb.Reader) *types.Block {
	headBlockHash := ReadHeadBlockHash(db)
	if headBlockHash == (common.Hash{}) {
		return nil
	}
	headBlockNumber := ReadHeaderNumber(db, headBlockHash)
	if headBlockNumber == nil {
		return nil
	}
	return ReadBlock(db, headBlockHash, *headBlockNumber)
}<|MERGE_RESOLUTION|>--- conflicted
+++ resolved
@@ -714,17 +714,10 @@
 	return nil
 }
 
-<<<<<<< HEAD
-// ReadLogs retrieves the logs for all transactions in a block. The log fields
-// are populated with metadata. In case the receipts or the block body
-// are not found, a nil is returned.
-func ReadLogs(db ethdb.Reader, hash common.Hash, number uint64, config ctypes.ChainConfigurator) [][]*types.Log {
-=======
 // ReadLogs retrieves the logs for all transactions in a block. In case
 // receipts is not found, a nil is returned.
 // Note: ReadLogs does not derive unstored log fields.
-func ReadLogs(db ethdb.Reader, hash common.Hash, number uint64, config *params.ChainConfig) [][]*types.Log {
->>>>>>> 18b641b0
+func ReadLogs(db ethdb.Reader, hash common.Hash, number uint64, config ctypes.ChainConfigurator) [][]*types.Log {
 	// Retrieve the flattened receipt slice
 	data := ReadReceiptsRLP(db, hash, number)
 	if len(data) == 0 {
@@ -736,33 +729,6 @@
 		return nil
 	}
 
-<<<<<<< HEAD
-	body := ReadBody(db, hash, number)
-	if body == nil {
-		log.Error("Missing body but have receipt", "hash", hash, "number", number)
-		return nil
-	}
-	if err := deriveLogFields(receipts, hash, number, body.Transactions); err != nil {
-		log.Error("Failed to derive block receipts fields", "hash", hash, "number", number, "err", err)
-		return nil
-	}
-	logs := make([][]*types.Log, len(receipts))
-	for i, receipt := range receipts {
-		logs[i] = receipt.Logs
-	}
-	return logs
-}
-
-// readLegacyLogs is a temporary workaround for when trying to read logs
-// from a block which has its receipt stored in the legacy format. It'll
-// be removed after users have migrated their freezer databases.
-func readLegacyLogs(db ethdb.Reader, hash common.Hash, number uint64, config ctypes.ChainConfigurator) [][]*types.Log {
-	receipts := ReadReceipts(db, hash, number, config)
-	if receipts == nil {
-		return nil
-	}
-=======
->>>>>>> 18b641b0
 	logs := make([][]*types.Log, len(receipts))
 	for i, receipt := range receipts {
 		logs[i] = receipt.Logs
