// Copyright 2019 The multi-geth Authors
// This file is part of the multi-geth library.
//
// The multi-geth library is free software: you can redistribute it and/or modify
// it under the terms of the GNU Lesser General Public License as published by
// the Free Software Foundation, either version 3 of the License, or
// (at your option) any later version.
//
// The multi-geth library is distributed in the hope that it will be useful,
// but WITHOUT ANY WARRANTY; without even the implied warranty of
// MERCHANTABILITY or FITNESS FOR A PARTICULAR PURPOSE. See the
// GNU Lesser General Public License for more details.
//
// You should have received a copy of the GNU Lesser General Public License
// along with the multi-geth library. If not, see <http://www.gnu.org/licenses/>.

package core

import (
	"encoding/json"
	"math/big"
	"reflect"
	"testing"

	"github.com/davecgh/go-spew/spew"
	"github.com/ethereum/go-ethereum/common"
	"github.com/ethereum/go-ethereum/consensus/ethash"
	"github.com/ethereum/go-ethereum/core/rawdb"
	"github.com/ethereum/go-ethereum/core/vm"
	"github.com/ethereum/go-ethereum/ethdb"
	"github.com/ethereum/go-ethereum/params"
	"github.com/ethereum/go-ethereum/params/confp"
	"github.com/ethereum/go-ethereum/params/types/ctypes"
	"github.com/ethereum/go-ethereum/params/types/genesisT"
	"github.com/ethereum/go-ethereum/params/types/goethereum"
	"github.com/ethereum/go-ethereum/params/vars"
	"github.com/ethereum/go-ethereum/trie"
	"github.com/ethereum/go-ethereum/trie/triedb/pathdb"
)

func TestSetupGenesisBlock(t *testing.T) {
	db := rawdb.NewMemoryDatabase()

	defaultGenesisBlock := params.DefaultGenesisBlock()

	config, hash, err := SetupGenesisBlock(db, trie.NewDatabase(db), defaultGenesisBlock)
	if err != nil {
		t.Errorf("err: %v", err)
	}
	if wantHash := GenesisToBlock(defaultGenesisBlock, nil).Hash(); wantHash != hash {
		t.Errorf("mismatch block hash, want: %x, got: %x", wantHash, hash)
	}
	if diffs := confp.Equal(reflect.TypeOf((*ctypes.ChainConfigurator)(nil)), defaultGenesisBlock.Config, config); len(diffs) != 0 {
		for _, diff := range diffs {
			t.Error("mismatch", "diff=", diff, "in", defaultGenesisBlock.Config, "out", config)
		}
	}

	classicGenesisBlock := params.DefaultClassicGenesisBlock()

	clConfig, clHash, clErr := SetupGenesisBlock(db, trie.NewDatabase(db), classicGenesisBlock)
	if clErr != nil {
		t.Errorf("err: %v", clErr)
	}
	if wantHash := GenesisToBlock(classicGenesisBlock, nil).Hash(); wantHash != clHash {
		t.Errorf("mismatch block hash, want: %x, got: %x", wantHash, clHash)
	}
	if diffs := confp.Equal(reflect.TypeOf((*ctypes.ChainConfigurator)(nil)), classicGenesisBlock.Config, clConfig); len(diffs) != 0 {
		for _, diff := range diffs {
			t.Error("mismatch", "diff=", diff, "in", classicGenesisBlock.Config, "out", clConfig)
		}
	}
}

func TestInvalidCliqueConfig(t *testing.T) {
	db := rawdb.NewMemoryDatabase()
<<<<<<< HEAD
	gspec := params.DefaultGoerliGenesisBlock()
	gspec.ExtraData = []byte{}

	if _, err := CommitGenesis(gspec, db, trie.NewDatabase(db)); err == nil {
=======
	if _, err := block.Commit(db, trie.NewDatabase(db, nil)); err == nil {
>>>>>>> 7371b381
		t.Fatal("Expected error on invalid clique config")
	}
}

func TestSetupGenesis(t *testing.T) {
	testSetupGenesis(t, rawdb.HashScheme)
	testSetupGenesis(t, rawdb.PathScheme)
}

func testSetupGenesis(t *testing.T, scheme string) {
	var (
		customghash = common.HexToHash("0x89c99d90b79719238d2645c7642f2c9295246e80775b38cfd162b696817fbd50")
		customg     = genesisT.Genesis{
			Config: &goethereum.ChainConfig{HomesteadBlock: big.NewInt(3)},
			Alloc: genesisT.GenesisAlloc{
				{1}: {Balance: big.NewInt(1), Storage: map[common.Hash]common.Hash{{1}: {1}}},
			},
		}
		oldcustomg = customg
	)
<<<<<<< HEAD
	oldcustomg.Config = &goethereum.ChainConfig{HomesteadBlock: big.NewInt(2)}
=======
	oldcustomg.Config = &params.ChainConfig{HomesteadBlock: big.NewInt(2)}

>>>>>>> 7371b381
	tests := []struct {
		name       string
		fn         func(ethdb.Database) (ctypes.ChainConfigurator, common.Hash, error)
		wantConfig ctypes.ChainConfigurator
		wantHash   common.Hash
		wantErr    error
	}{
		{
			name: "genesis without ChainConfig",
<<<<<<< HEAD
			fn: func(db ethdb.Database) (ctypes.ChainConfigurator, common.Hash, error) {
				return SetupGenesisBlock(db, trie.NewDatabase(db), new(genesisT.Genesis))
=======
			fn: func(db ethdb.Database) (*params.ChainConfig, common.Hash, error) {
				return SetupGenesisBlock(db, trie.NewDatabase(db, newDbConfig(scheme)), new(Genesis))
>>>>>>> 7371b381
			},
			wantErr:    errGenesisNoConfig,
			wantConfig: params.AllEthashProtocolChanges,
		},
		{
			name: "no block in DB, genesis == nil",
<<<<<<< HEAD
			fn: func(db ethdb.Database) (ctypes.ChainConfigurator, common.Hash, error) {
				return SetupGenesisBlock(db, trie.NewDatabase(db), nil)
=======
			fn: func(db ethdb.Database) (*params.ChainConfig, common.Hash, error) {
				return SetupGenesisBlock(db, trie.NewDatabase(db, newDbConfig(scheme)), nil)
>>>>>>> 7371b381
			},
			wantHash:   params.MainnetGenesisHash,
			wantConfig: params.MainnetChainConfig,
		},
		{
			name: "mainnet block in DB, genesis == nil",
<<<<<<< HEAD
			fn: func(db ethdb.Database) (ctypes.ChainConfigurator, common.Hash, error) {
				MustCommitGenesis(db, params.DefaultGenesisBlock())
				return SetupGenesisBlock(db, trie.NewDatabase(db), nil)
=======
			fn: func(db ethdb.Database) (*params.ChainConfig, common.Hash, error) {
				DefaultGenesisBlock().MustCommit(db, trie.NewDatabase(db, newDbConfig(scheme)))
				return SetupGenesisBlock(db, trie.NewDatabase(db, newDbConfig(scheme)), nil)
>>>>>>> 7371b381
			},
			wantHash:   params.MainnetGenesisHash,
			wantConfig: params.MainnetChainConfig,
		},
		{
			name: "custom block in DB, genesis == nil",
<<<<<<< HEAD
			fn: func(db ethdb.Database) (ctypes.ChainConfigurator, common.Hash, error) {
				MustCommitGenesis(db, &customg)
				return SetupGenesisBlock(db, trie.NewDatabase(db), nil)
=======
			fn: func(db ethdb.Database) (*params.ChainConfig, common.Hash, error) {
				tdb := trie.NewDatabase(db, newDbConfig(scheme))
				customg.Commit(db, tdb)
				return SetupGenesisBlock(db, tdb, nil)
>>>>>>> 7371b381
			},
			wantHash:   customghash,
			wantConfig: customg.Config,
		},
		{
			name: "custom block in DB, genesis == goerli",
<<<<<<< HEAD
			fn: func(db ethdb.Database) (ctypes.ChainConfigurator, common.Hash, error) {
				MustCommitGenesis(db, &customg)
				return SetupGenesisBlock(db, trie.NewDatabase(db), params.DefaultGoerliGenesisBlock())
=======
			fn: func(db ethdb.Database) (*params.ChainConfig, common.Hash, error) {
				tdb := trie.NewDatabase(db, newDbConfig(scheme))
				customg.Commit(db, tdb)
				return SetupGenesisBlock(db, tdb, DefaultGoerliGenesisBlock())
>>>>>>> 7371b381
			},
			wantErr:    &genesisT.GenesisMismatchError{Stored: customghash, New: params.GoerliGenesisHash},
			wantHash:   params.GoerliGenesisHash,
			wantConfig: params.GoerliChainConfig,
		},
		{
			name: "compatible config in DB",
<<<<<<< HEAD
			fn: func(db ethdb.Database) (ctypes.ChainConfigurator, common.Hash, error) {
				MustCommitGenesis(db, &oldcustomg)
				return SetupGenesisBlock(db, trie.NewDatabase(db), &customg)
=======
			fn: func(db ethdb.Database) (*params.ChainConfig, common.Hash, error) {
				tdb := trie.NewDatabase(db, newDbConfig(scheme))
				oldcustomg.Commit(db, tdb)
				return SetupGenesisBlock(db, tdb, &customg)
>>>>>>> 7371b381
			},
			wantHash:   customghash,
			wantConfig: customg.Config,
		},
		{
			name: "incompatible config in DB",
			fn: func(db ethdb.Database) (ctypes.ChainConfigurator, common.Hash, error) {
				// Commit the 'old' genesis block with Homestead transition at #2.
				// Advance to block #4, past the homestead transition block of customg.
<<<<<<< HEAD
				genesis := MustCommitGenesis(db, &oldcustomg)
=======
				tdb := trie.NewDatabase(db, newDbConfig(scheme))
				oldcustomg.Commit(db, tdb)
>>>>>>> 7371b381

				bc, _ := NewBlockChain(db, DefaultCacheConfigWithScheme(scheme), &oldcustomg, nil, ethash.NewFullFaker(), vm.Config{}, nil, nil)
				defer bc.Stop()

				_, blocks, _ := GenerateChainWithGenesis(&oldcustomg, ethash.NewFaker(), 4, nil)
				bc.InsertChain(blocks)

				// This should return a compatibility error.
				return SetupGenesisBlock(db, tdb, &customg)
			},
			wantHash:   customghash,
			wantConfig: customg.Config,
			wantErr: &confp.ConfigCompatError{
				What:          "incompatible fork value: GetEIP2Transition",
				StoredBlock:   big.NewInt(2),
				NewBlock:      big.NewInt(3),
				RewindToBlock: 1,
			},
		},
	}

	for _, test := range tests {
		db := rawdb.NewMemoryDatabase()
		config, hash, err := test.fn(db)
		// Check the return values.
		if !reflect.DeepEqual(err, test.wantErr) {
			spew := spew.ConfigState{DisablePointerAddresses: true, DisableCapacities: true}
			t.Errorf("%s: returned error %#v, want %#v", test.name, spew.NewFormatter(err), spew.NewFormatter(test.wantErr))
		}
		if !reflect.DeepEqual(config, test.wantConfig) {
			t.Errorf("%s:\nreturned %v\nwant     %v", test.name, config, test.wantConfig)
		}
		if hash != test.wantHash {
			t.Errorf("%s: returned hash %s, want %s", test.name, hash.Hex(), test.wantHash.Hex())
		} else if err == nil {
			// Check database content.
			stored := rawdb.ReadBlock(db, test.wantHash, 0)
			if stored.Hash() != test.wantHash {
				t.Errorf("%s: block in DB has hash %s, want %s", test.name, stored.Hash(), test.wantHash)
			}
		}
	}
}

// TestGenesisHashes checks the congruity of default genesis data to
// corresponding hardcoded genesis hash values.
func TestGenesisHashes(t *testing.T) {
	for i, c := range []struct {
		genesis *genesisT.Genesis
		want    common.Hash
	}{
		{params.DefaultGenesisBlock(), params.MainnetGenesisHash},
		{params.DefaultGoerliGenesisBlock(), params.GoerliGenesisHash},
		{params.DefaultSepoliaGenesisBlock(), params.SepoliaGenesisHash},
	} {
		// Test via MustCommit
<<<<<<< HEAD
		if have := MustCommitGenesis(rawdb.NewMemoryDatabase(), c.genesis).Hash(); have != c.want {
=======
		db := rawdb.NewMemoryDatabase()
		if have := c.genesis.MustCommit(db, trie.NewDatabase(db, trie.HashDefaults)).Hash(); have != c.want {
			t.Errorf("case: %d a), want: %s, got: %s", i, c.want.Hex(), have.Hex())
		}
		// Test via ToBlock
		if have := c.genesis.ToBlock().Hash(); have != c.want {
>>>>>>> 7371b381
			t.Errorf("case: %d a), want: %s, got: %s", i, c.want.Hex(), have.Hex())
		}
	}
}

func TestGenesis_Commit(t *testing.T) {
	genesis := &genesisT.Genesis{
		BaseFee: big.NewInt(vars.InitialBaseFee),
		Config:  params.TestChainConfig,
		// difficulty is nil
	}

	db := rawdb.NewMemoryDatabase()
<<<<<<< HEAD
	genesisBlock := MustCommitGenesis(db, genesis)
=======
	genesisBlock := genesis.MustCommit(db, trie.NewDatabase(db, trie.HashDefaults))
>>>>>>> 7371b381

	if genesis.Difficulty != nil {
		t.Fatalf("assumption wrong")
	}

	// This value should have been set as default in the ToBlock method.
	if genesisBlock.Difficulty().Cmp(vars.GenesisDifficulty) != 0 {
		t.Errorf("assumption wrong: want: %d, got: %v", vars.GenesisDifficulty, genesisBlock.Difficulty())
	}

	// Expect the stored total difficulty to be the difficulty of the genesis block.
	stored := rawdb.ReadTd(db, genesisBlock.Hash(), genesisBlock.NumberU64())

	if stored.Cmp(genesisBlock.Difficulty()) != 0 {
		t.Errorf("inequal difficulty; stored: %v, genesisBlock: %v", stored, genesisBlock.Difficulty())
	}
}

func TestReadWriteGenesisAlloc(t *testing.T) {
	var (
		db    = rawdb.NewMemoryDatabase()
		alloc = &genesisT.GenesisAlloc{
			{1}: {Balance: big.NewInt(1), Storage: map[common.Hash]common.Hash{{1}: {1}}},
			{2}: {Balance: big.NewInt(2), Storage: map[common.Hash]common.Hash{{2}: {2}}},
		}
		hash, _ = gaDeriveHash(alloc)
	)
	blob, _ := json.Marshal(alloc)
	rawdb.WriteGenesisStateSpec(db, hash, blob)

	var reload genesisT.GenesisAlloc
	err := reload.UnmarshalJSON(rawdb.ReadGenesisStateSpec(db, hash))
	if err != nil {
		t.Fatalf("Failed to load genesis state %v", err)
	}
	if len(reload) != len(*alloc) {
		t.Fatal("Unexpected genesis allocation")
	}
	for addr, account := range reload {
		want, ok := (*alloc)[addr]
		if !ok {
			t.Fatal("Account is not found")
		}
		if !reflect.DeepEqual(want, account) {
			t.Fatal("Unexpected account")
		}
	}
}

func newDbConfig(scheme string) *trie.Config {
	if scheme == rawdb.HashScheme {
		return trie.HashDefaults
	}
	return &trie.Config{PathDB: pathdb.Defaults}
}<|MERGE_RESOLUTION|>--- conflicted
+++ resolved
@@ -74,14 +74,10 @@
 
 func TestInvalidCliqueConfig(t *testing.T) {
 	db := rawdb.NewMemoryDatabase()
-<<<<<<< HEAD
 	gspec := params.DefaultGoerliGenesisBlock()
 	gspec.ExtraData = []byte{}
 
-	if _, err := CommitGenesis(gspec, db, trie.NewDatabase(db)); err == nil {
-=======
-	if _, err := block.Commit(db, trie.NewDatabase(db, nil)); err == nil {
->>>>>>> 7371b381
+	if _, err := CommitGenesis(gspec, db, trie.NewDatabase(db, nil)); err == nil {
 		t.Fatal("Expected error on invalid clique config")
 	}
 }
@@ -102,12 +98,7 @@
 		}
 		oldcustomg = customg
 	)
-<<<<<<< HEAD
 	oldcustomg.Config = &goethereum.ChainConfig{HomesteadBlock: big.NewInt(2)}
-=======
-	oldcustomg.Config = &params.ChainConfig{HomesteadBlock: big.NewInt(2)}
-
->>>>>>> 7371b381
 	tests := []struct {
 		name       string
 		fn         func(ethdb.Database) (ctypes.ChainConfigurator, common.Hash, error)
@@ -117,73 +108,45 @@
 	}{
 		{
 			name: "genesis without ChainConfig",
-<<<<<<< HEAD
-			fn: func(db ethdb.Database) (ctypes.ChainConfigurator, common.Hash, error) {
-				return SetupGenesisBlock(db, trie.NewDatabase(db), new(genesisT.Genesis))
-=======
-			fn: func(db ethdb.Database) (*params.ChainConfig, common.Hash, error) {
-				return SetupGenesisBlock(db, trie.NewDatabase(db, newDbConfig(scheme)), new(Genesis))
->>>>>>> 7371b381
+			fn: func(db ethdb.Database) (ctypes.ChainConfigurator, common.Hash, error) {
+				return SetupGenesisBlock(db, trie.NewDatabase(db, newDbConfig(scheme)), new(genesisT.Genesis))
 			},
 			wantErr:    errGenesisNoConfig,
 			wantConfig: params.AllEthashProtocolChanges,
 		},
 		{
 			name: "no block in DB, genesis == nil",
-<<<<<<< HEAD
-			fn: func(db ethdb.Database) (ctypes.ChainConfigurator, common.Hash, error) {
-				return SetupGenesisBlock(db, trie.NewDatabase(db), nil)
-=======
-			fn: func(db ethdb.Database) (*params.ChainConfig, common.Hash, error) {
+			fn: func(db ethdb.Database) (ctypes.ChainConfigurator, common.Hash, error) {
 				return SetupGenesisBlock(db, trie.NewDatabase(db, newDbConfig(scheme)), nil)
->>>>>>> 7371b381
 			},
 			wantHash:   params.MainnetGenesisHash,
 			wantConfig: params.MainnetChainConfig,
 		},
 		{
 			name: "mainnet block in DB, genesis == nil",
-<<<<<<< HEAD
 			fn: func(db ethdb.Database) (ctypes.ChainConfigurator, common.Hash, error) {
 				MustCommitGenesis(db, params.DefaultGenesisBlock())
-				return SetupGenesisBlock(db, trie.NewDatabase(db), nil)
-=======
-			fn: func(db ethdb.Database) (*params.ChainConfig, common.Hash, error) {
-				DefaultGenesisBlock().MustCommit(db, trie.NewDatabase(db, newDbConfig(scheme)))
 				return SetupGenesisBlock(db, trie.NewDatabase(db, newDbConfig(scheme)), nil)
->>>>>>> 7371b381
 			},
 			wantHash:   params.MainnetGenesisHash,
 			wantConfig: params.MainnetChainConfig,
 		},
 		{
 			name: "custom block in DB, genesis == nil",
-<<<<<<< HEAD
-			fn: func(db ethdb.Database) (ctypes.ChainConfigurator, common.Hash, error) {
+			fn: func(db ethdb.Database) (ctypes.ChainConfigurator, common.Hash, error) {
+				tdb := trie.NewDatabase(db, newDbConfig(scheme))
 				MustCommitGenesis(db, &customg)
-				return SetupGenesisBlock(db, trie.NewDatabase(db), nil)
-=======
-			fn: func(db ethdb.Database) (*params.ChainConfig, common.Hash, error) {
-				tdb := trie.NewDatabase(db, newDbConfig(scheme))
-				customg.Commit(db, tdb)
-				return SetupGenesisBlock(db, tdb, nil)
->>>>>>> 7371b381
+				return SetupGenesisBlock(db, trie.NewDatabase(db, tdb), nil)
 			},
 			wantHash:   customghash,
 			wantConfig: customg.Config,
 		},
 		{
 			name: "custom block in DB, genesis == goerli",
-<<<<<<< HEAD
-			fn: func(db ethdb.Database) (ctypes.ChainConfigurator, common.Hash, error) {
+			fn: func(db ethdb.Database) (ctypes.ChainConfigurator, common.Hash, error) {
+				tdb := trie.NewDatabase(db, newDbConfig(scheme))
 				MustCommitGenesis(db, &customg)
-				return SetupGenesisBlock(db, trie.NewDatabase(db), params.DefaultGoerliGenesisBlock())
-=======
-			fn: func(db ethdb.Database) (*params.ChainConfig, common.Hash, error) {
-				tdb := trie.NewDatabase(db, newDbConfig(scheme))
-				customg.Commit(db, tdb)
-				return SetupGenesisBlock(db, tdb, DefaultGoerliGenesisBlock())
->>>>>>> 7371b381
+				return SetupGenesisBlock(db, tdb, params.DefaultGoerliGenesisBlock())
 			},
 			wantErr:    &genesisT.GenesisMismatchError{Stored: customghash, New: params.GoerliGenesisHash},
 			wantHash:   params.GoerliGenesisHash,
@@ -191,16 +154,10 @@
 		},
 		{
 			name: "compatible config in DB",
-<<<<<<< HEAD
-			fn: func(db ethdb.Database) (ctypes.ChainConfigurator, common.Hash, error) {
+			fn: func(db ethdb.Database) (ctypes.ChainConfigurator, common.Hash, error) {
+				tdb := trie.NewDatabase(db, newDbConfig(scheme))
 				MustCommitGenesis(db, &oldcustomg)
-				return SetupGenesisBlock(db, trie.NewDatabase(db), &customg)
-=======
-			fn: func(db ethdb.Database) (*params.ChainConfig, common.Hash, error) {
-				tdb := trie.NewDatabase(db, newDbConfig(scheme))
-				oldcustomg.Commit(db, tdb)
 				return SetupGenesisBlock(db, tdb, &customg)
->>>>>>> 7371b381
 			},
 			wantHash:   customghash,
 			wantConfig: customg.Config,
@@ -210,12 +167,8 @@
 			fn: func(db ethdb.Database) (ctypes.ChainConfigurator, common.Hash, error) {
 				// Commit the 'old' genesis block with Homestead transition at #2.
 				// Advance to block #4, past the homestead transition block of customg.
-<<<<<<< HEAD
-				genesis := MustCommitGenesis(db, &oldcustomg)
-=======
-				tdb := trie.NewDatabase(db, newDbConfig(scheme))
-				oldcustomg.Commit(db, tdb)
->>>>>>> 7371b381
+				tdb := trie.NewDatabase(db, newDbConfig(scheme))
+				genesis := MustCommitGenesis(db, &oldcustomg, tdb)
 
 				bc, _ := NewBlockChain(db, DefaultCacheConfigWithScheme(scheme), &oldcustomg, nil, ethash.NewFullFaker(), vm.Config{}, nil, nil)
 				defer bc.Stop()
@@ -272,18 +225,11 @@
 		{params.DefaultSepoliaGenesisBlock(), params.SepoliaGenesisHash},
 	} {
 		// Test via MustCommit
-<<<<<<< HEAD
-		if have := MustCommitGenesis(rawdb.NewMemoryDatabase(), c.genesis).Hash(); have != c.want {
-=======
 		db := rawdb.NewMemoryDatabase()
-		if have := c.genesis.MustCommit(db, trie.NewDatabase(db, trie.HashDefaults)).Hash(); have != c.want {
+		if have := MustCommitGenesis(rawdb.NewMemoryDatabase(), c.genesis, trie.NewDatabase(db, trie.HashDefaults)).Hash(); have != c.want {
 			t.Errorf("case: %d a), want: %s, got: %s", i, c.want.Hex(), have.Hex())
 		}
-		// Test via ToBlock
-		if have := c.genesis.ToBlock().Hash(); have != c.want {
->>>>>>> 7371b381
-			t.Errorf("case: %d a), want: %s, got: %s", i, c.want.Hex(), have.Hex())
-		}
+		// TODO(meowsbits): go-ethereum has an additional Test via ToBlock. Is there a comparable method that we should also test here?
 	}
 }
 
@@ -295,11 +241,7 @@
 	}
 
 	db := rawdb.NewMemoryDatabase()
-<<<<<<< HEAD
-	genesisBlock := MustCommitGenesis(db, genesis)
-=======
-	genesisBlock := genesis.MustCommit(db, trie.NewDatabase(db, trie.HashDefaults))
->>>>>>> 7371b381
+	genesisBlock := MustCommitGenesis(db, trie.NewDatabase(db, trie.HashDefaults), genesis)
 
 	if genesis.Difficulty != nil {
 		t.Fatalf("assumption wrong")
