// Copyright 2020 The go-ethereum Authors
// This file is part of the go-ethereum library.
//
// The go-ethereum library is free software: you can redistribute it and/or modify
// it under the terms of the GNU Lesser General Public License as published by
// the Free Software Foundation, either version 3 of the License, or
// (at your option) any later version.
//
// The go-ethereum library is distributed in the hope that it will be useful,
// but WITHOUT ANY WARRANTY; without even the implied warranty of
// MERCHANTABILITY or FITNESS FOR A PARTICULAR PURPOSE. See the
// GNU Lesser General Public License for more details.
//
// You should have received a copy of the GNU Lesser General Public License
// along with the go-ethereum library. If not, see <http://www.gnu.org/licenses/>.

package core

import (
	"fmt"
	"math/big"
	"testing"

	"github.com/ethereum/go-ethereum/common"
	"github.com/ethereum/go-ethereum/consensus/ethash"
	"github.com/ethereum/go-ethereum/core/types"
	"github.com/ethereum/go-ethereum/crypto"
	"github.com/ethereum/go-ethereum/params"
	"github.com/ethereum/go-ethereum/params/types/genesisT"
	"github.com/ethereum/go-ethereum/rlp"
	"golang.org/x/crypto/sha3"
)

func getBlock(transactions int, uncles int, dataSize int) *types.Block {
	var (
		aa     = common.HexToAddress("0x000000000000000000000000000000000000aaaa")
		engine = ethash.NewFaker()

		// A sender who makes transactions, has some funds
		key, _  = crypto.HexToECDSA("b71c71a67e1177ad4e901695e1b4b9ee17ae16c6668d313eac2f96dbcda3f291")
		address = crypto.PubkeyToAddress(key.PublicKey)
		funds   = big.NewInt(1_000_000_000_000_000_000)
		gspec   = &genesisT.Genesis{
			Config: params.TestChainConfig,
			Alloc:  genesisT.GenesisAlloc{address: {Balance: funds}},
		}
<<<<<<< HEAD
		genesis = MustCommitGenesis(db, gspec)
=======
>>>>>>> 18b641b0
	)
	// We need to generate as many blocks +1 as uncles
	_, blocks, _ := GenerateChainWithGenesis(gspec, engine, uncles+1,
		func(n int, b *BlockGen) {
			if n == uncles {
				// Add transactions and stuff on the last block
				for i := 0; i < transactions; i++ {
					tx, _ := types.SignTx(types.NewTransaction(uint64(i), aa,
						big.NewInt(0), 50000, b.header.BaseFee, make([]byte, dataSize)), types.HomesteadSigner{}, key)
					b.AddTx(tx)
				}
				for i := 0; i < uncles; i++ {
					b.AddUncle(&types.Header{ParentHash: b.PrevBlock(n - 1 - i).Hash(), Number: big.NewInt(int64(n - i))})
				}
			}
		})
	block := blocks[len(blocks)-1]
	return block
}

// TestRlpIterator tests that individual transactions can be picked out
// from blocks without full unmarshalling/marshalling
func TestRlpIterator(t *testing.T) {
	for _, tt := range []struct {
		txs      int
		uncles   int
		datasize int
	}{
		{0, 0, 0},
		{0, 2, 0},
		{10, 0, 0},
		{10, 2, 0},
		{10, 2, 50},
	} {
		testRlpIterator(t, tt.txs, tt.uncles, tt.datasize)
	}
}

func testRlpIterator(t *testing.T, txs, uncles, datasize int) {
	desc := fmt.Sprintf("%d txs [%d datasize] and %d uncles", txs, datasize, uncles)
	bodyRlp, _ := rlp.EncodeToBytes(getBlock(txs, uncles, datasize).Body())
	it, err := rlp.NewListIterator(bodyRlp)
	if err != nil {
		t.Fatal(err)
	}
	// Check that txs exist
	if !it.Next() {
		t.Fatal("expected two elems, got zero")
	}
	txdata := it.Value()
	// Check that uncles exist
	if !it.Next() {
		t.Fatal("expected two elems, got one")
	}
	// No more after that
	if it.Next() {
		t.Fatal("expected only two elems, got more")
	}
	txIt, err := rlp.NewListIterator(txdata)
	if err != nil {
		t.Fatal(err)
	}
	var gotHashes []common.Hash
	var expHashes []common.Hash
	for txIt.Next() {
		gotHashes = append(gotHashes, crypto.Keccak256Hash(txIt.Value()))
	}

	var expBody types.Body
	err = rlp.DecodeBytes(bodyRlp, &expBody)
	if err != nil {
		t.Fatal(err)
	}
	for _, tx := range expBody.Transactions {
		expHashes = append(expHashes, tx.Hash())
	}
	if gotLen, expLen := len(gotHashes), len(expHashes); gotLen != expLen {
		t.Fatalf("testcase %v: length wrong, got %d exp %d", desc, gotLen, expLen)
	}
	// also sanity check against input
	if gotLen := len(gotHashes); gotLen != txs {
		t.Fatalf("testcase %v: length wrong, got %d exp %d", desc, gotLen, txs)
	}
	for i, got := range gotHashes {
		if exp := expHashes[i]; got != exp {
			t.Errorf("testcase %v: hash wrong, got %x, exp %x", desc, got, exp)
		}
	}
}

// BenchmarkHashing compares the speeds of hashing a rlp raw data directly
// without the unmarshalling/marshalling step
func BenchmarkHashing(b *testing.B) {
	// Make a pretty fat block
	var (
		bodyRlp  []byte
		blockRlp []byte
	)
	{
		block := getBlock(200, 2, 50)
		bodyRlp, _ = rlp.EncodeToBytes(block.Body())
		blockRlp, _ = rlp.EncodeToBytes(block)
	}
	var got common.Hash
	var hasher = sha3.NewLegacyKeccak256()
	b.Run("iteratorhashing", func(b *testing.B) {
		b.ResetTimer()
		for i := 0; i < b.N; i++ {
			var hash common.Hash
			it, err := rlp.NewListIterator(bodyRlp)
			if err != nil {
				b.Fatal(err)
			}
			it.Next()
			txs := it.Value()
			txIt, err := rlp.NewListIterator(txs)
			if err != nil {
				b.Fatal(err)
			}
			for txIt.Next() {
				hasher.Reset()
				hasher.Write(txIt.Value())
				hasher.Sum(hash[:0])
				got = hash
			}
		}
	})
	var exp common.Hash
	b.Run("fullbodyhashing", func(b *testing.B) {
		b.ResetTimer()
		for i := 0; i < b.N; i++ {
			var body types.Body
			rlp.DecodeBytes(bodyRlp, &body)
			for _, tx := range body.Transactions {
				exp = tx.Hash()
			}
		}
	})
	b.Run("fullblockhashing", func(b *testing.B) {
		b.ResetTimer()
		for i := 0; i < b.N; i++ {
			var block types.Block
			rlp.DecodeBytes(blockRlp, &block)
			for _, tx := range block.Transactions() {
				tx.Hash()
			}
		}
	})
	if got != exp {
		b.Fatalf("hash wrong, got %x exp %x", got, exp)
	}
}<|MERGE_RESOLUTION|>--- conflicted
+++ resolved
@@ -44,10 +44,6 @@
 			Config: params.TestChainConfig,
 			Alloc:  genesisT.GenesisAlloc{address: {Balance: funds}},
 		}
-<<<<<<< HEAD
-		genesis = MustCommitGenesis(db, gspec)
-=======
->>>>>>> 18b641b0
 	)
 	// We need to generate as many blocks +1 as uncles
 	_, blocks, _ := GenerateChainWithGenesis(gspec, engine, uncles+1,
