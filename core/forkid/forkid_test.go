--- conflicted
+++ resolved
@@ -68,14 +68,9 @@
 		},
 		// Ropsten test cases
 		{
-<<<<<<< HEAD
 			"ropsten",
-			params.TestnetChainConfig,
-			params.TestnetGenesisHash,
-=======
 			params.RopstenChainConfig,
 			params.RopstenGenesisHash,
->>>>>>> 44a3b8c0
 			[]testcase{
 				{0, ID{Hash: checksumToBytes(0x30c7ddbc), Next: 10}},            // Unsynced, last Frontier, Homestead and first Tangerine block
 				{9, ID{Hash: checksumToBytes(0x30c7ddbc), Next: 10}},            // Last Tangerine block
