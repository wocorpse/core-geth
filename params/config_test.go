// Copyright 2017 The go-ethereum Authors
// This file is part of the go-ethereum library.
//
// The go-ethereum library is free software: you can redistribute it and/or modify
// it under the terms of the GNU Lesser General Public License as published by
// the Free Software Foundation, either version 3 of the License, or
// (at your option) any later version.
//
// The go-ethereum library is distributed in the hope that it will be useful,
// but WITHOUT ANY WARRANTY; without even the implied warranty of
// MERCHANTABILITY or FITNESS FOR A PARTICULAR PURPOSE. See the
// GNU Lesser General Public License for more details.
//
// You should have received a copy of the GNU Lesser General Public License
// along with the go-ethereum library. If not, see <http://www.gnu.org/licenses/>.

package params

import (
	"math/big"
	"testing"
	"time"

	"github.com/ethereum/go-ethereum/common"
	"github.com/ethereum/go-ethereum/core/rawdb"
	"github.com/ethereum/go-ethereum/core/state"
	"github.com/ethereum/go-ethereum/core/types"
	"github.com/ethereum/go-ethereum/ethdb"
	"github.com/ethereum/go-ethereum/params/confp"
	"github.com/ethereum/go-ethereum/params/types/coregeth"
	"github.com/ethereum/go-ethereum/params/types/ctypes"
	"github.com/ethereum/go-ethereum/params/types/genesisT"
	"github.com/ethereum/go-ethereum/params/types/goethereum"
	"github.com/ethereum/go-ethereum/params/vars"
	"github.com/ethereum/go-ethereum/trie"
)

func uint64P(n uint64) *uint64 {
	return &n
}

func TestCheckCompatible(t *testing.T) {
	type test struct {
		stored, new   ctypes.ChainConfigurator
		headBlock     uint64
		headTimestamp uint64
		wantErr       *confp.ConfigCompatError
	}
	tests := []test{
		{stored: AllEthashProtocolChanges, new: AllEthashProtocolChanges, headBlock: 0, headTimestamp: 0, wantErr: nil},
		{stored: AllEthashProtocolChanges, new: AllEthashProtocolChanges, headBlock: 0, headTimestamp: uint64(time.Now().Unix()), wantErr: nil},
		{stored: AllEthashProtocolChanges, new: AllEthashProtocolChanges, headBlock: 100, wantErr: nil},
		{
			stored:    &goethereum.ChainConfig{Ethash: new(ctypes.EthashConfig), EIP150Block: big.NewInt(10)},
			new:       &goethereum.ChainConfig{Ethash: new(ctypes.EthashConfig), EIP150Block: big.NewInt(20)},
			headBlock: 9,
			wantErr:   nil,
		},
		// case index 4
		{
			stored:    AllEthashProtocolChanges,
			new:       &goethereum.ChainConfig{Ethash: new(ctypes.EthashConfig), HomesteadBlock: nil},
			headBlock: 3,
			wantErr: &confp.ConfigCompatError{
				What:          "Homestead fork block",
				StoredBlock:   big.NewInt(0),
				NewBlock:      nil,
				RewindToBlock: 0,
			},
		},
		// 5
		{
			stored:    AllEthashProtocolChanges,
			new:       &goethereum.ChainConfig{Ethash: new(ctypes.EthashConfig), HomesteadBlock: big.NewInt(1)},
			headBlock: 3,
			wantErr: &confp.ConfigCompatError{
				What:          "Homestead fork block",
				StoredBlock:   big.NewInt(0),
				NewBlock:      big.NewInt(1),
				RewindToBlock: 0,
			},
		},
		// 6
		// Want the EIP150 block error because it is below the head block AND below the Homestead blocks.
		// The compat error should always be the earliest fork block incompatibility.
		{
			stored:    &goethereum.ChainConfig{Ethash: new(ctypes.EthashConfig), HomesteadBlock: big.NewInt(30), EIP150Block: big.NewInt(10)},
			new:       &goethereum.ChainConfig{Ethash: new(ctypes.EthashConfig), HomesteadBlock: big.NewInt(25), EIP150Block: big.NewInt(20)},
			headBlock: 25,
			wantErr: &confp.ConfigCompatError{
				What:          "EIP150 fork block",
				StoredBlock:   big.NewInt(10),
				NewBlock:      big.NewInt(20),
				RewindToBlock: 9,
			},
		},
		// 7
		{
			stored:    &coregeth.CoreGethChainConfig{Ethash: new(ctypes.EthashConfig), EIP100FBlock: big.NewInt(30), EIP649FBlock: big.NewInt(30)},
			new:       &coregeth.CoreGethChainConfig{Ethash: new(ctypes.EthashConfig), EIP100FBlock: big.NewInt(24), EIP649FBlock: big.NewInt(24)},
			headBlock: 25,
			wantErr: &confp.ConfigCompatError{
				What:          "EIP100F fork block",
				StoredBlock:   big.NewInt(30),
				NewBlock:      big.NewInt(24),
				RewindToBlock: 23,
			},
		},
		// 8
		{
			stored:    &goethereum.ChainConfig{Ethash: new(ctypes.EthashConfig), ByzantiumBlock: big.NewInt(30)},
			new:       &coregeth.CoreGethChainConfig{Ethash: new(ctypes.EthashConfig), EIP211FBlock: big.NewInt(26)},
			headBlock: 25,
			wantErr:   nil,
		},
		// 9
		{
			stored:    &goethereum.ChainConfig{Ethash: new(ctypes.EthashConfig), ByzantiumBlock: big.NewInt(30)},
			new:       &coregeth.CoreGethChainConfig{Ethash: new(ctypes.EthashConfig), EIP100FBlock: big.NewInt(26), EIP649FBlock: big.NewInt(26)},
			headBlock: 25,
			wantErr:   nil,
		},
		// 10
		{
			stored: MainnetChainConfig,
			new: func() ctypes.ChainConfigurator {
				c := &goethereum.ChainConfig{}
				if err := confp.Crush(c, MainnetChainConfig, true); err != nil {
					panic(err)
				}
				c.SetEthashEIP779Transition(uint64P(1900000))
				return c
			}(),
			headBlock: MainnetChainConfig.DAOForkBlock.Uint64(),
			wantErr: &confp.ConfigCompatError{
				What:          "DAO fork support flag",
				StoredBlock:   MainnetChainConfig.DAOForkBlock,
				NewBlock:      big.NewInt(1900000),
				RewindToBlock: 1900000 - 1,
			},
		},
		{
			stored: MainnetChainConfig,
			new: func() ctypes.ChainConfigurator {
				c := &goethereum.ChainConfig{}
				confp.Crush(c, MainnetChainConfig, true)
				c.SetEthashEIP779Transition(nil)
				return c
			}(),
			headBlock: MainnetChainConfig.DAOForkBlock.Uint64(),
			wantErr: &confp.ConfigCompatError{
				What:          "DAO fork support flag",
				StoredBlock:   MainnetChainConfig.DAOForkBlock,
				NewBlock:      nil,
				RewindToBlock: 1920000 - 1,
			},
		},
		{
			stored: MainnetChainConfig,
			new: func() ctypes.ChainConfigurator {
				c := &goethereum.ChainConfig{}
				*c = *MainnetChainConfig
				c.SetChainID(new(big.Int).Sub(MainnetChainConfig.EIP155Block, common.Big1))
				return c
			}(),
			headBlock: MainnetChainConfig.EIP158Block.Uint64(),
			wantErr: &confp.ConfigCompatError{
				What:          "EIP155 chain ID",
				StoredBlock:   MainnetChainConfig.EIP155Block,
				NewBlock:      MainnetChainConfig.EIP155Block,
				RewindToBlock: new(big.Int).Sub(MainnetChainConfig.EIP158Block, common.Big1).Uint64(),
			},
		},
		{
			stored: func() ctypes.ChainConfigurator {
				c := &goethereum.ChainConfig{
					Ethash:         new(ctypes.EthashConfig),
					DAOForkBlock:   big.NewInt(3),
					DAOForkSupport: false,
				}
				return c
			}(),
			new: func() ctypes.ChainConfigurator {
				c := &coregeth.CoreGethChainConfig{
					Ethash:       new(ctypes.EthashConfig),
					DAOForkBlock: nil,
				}
				return c
			}(),
			headBlock: 5,
			wantErr:   nil,
		},
		{
			// v1.9.5 -> v1.9.7
			stored: func() ctypes.ChainConfigurator {
				c := &coregeth.CoreGethChainConfig{}
				*c = *ClassicChainConfig
				c.SetEIP145Transition(nil)
				c.SetEIP1014Transition(nil)
				c.SetEIP1052Transition(nil)
				c.SetEIP152Transition(nil)
				c.SetEIP1108Transition(nil)
				c.SetEIP1344Transition(nil)
				// c.SetEIP1884Transition(nil)
				c.SetEIP2028Transition(nil)
				c.SetEIP2200Transition(nil)
				return c
			}(),
			new:       ClassicChainConfig,
			headBlock: 9550000,
			wantErr:   nil,
		},
		{
			// v1.9.6 -> v1.9.7
			stored: func() ctypes.ChainConfigurator {
				c := &coregeth.CoreGethChainConfig{}
				*c = *ClassicChainConfig
				c.SetEIP152Transition(nil)
				c.SetEIP1108Transition(nil)
				c.SetEIP1344Transition(nil)
				// c.SetEIP1884Transition(nil)
				c.SetEIP2028Transition(nil)
				c.SetEIP2200Transition(nil)
				return c
			}(),
			new:       ClassicChainConfig,
			headBlock: 9550000,
			wantErr:   nil,
		},
		{
			stored: MainnetChainConfig,
			new: func() ctypes.ChainConfigurator {
				c := &coregeth.CoreGethChainConfig{}
				err := confp.Crush(c, MainnetChainConfig, true)
				if err != nil {
					panic(err)
				}
				return c
			}(),
		},
		// https://github.com/ethereum/go-ethereum/pull/21473
		// This is to enable private chains running on older Geth release 1.8.27 with Constantinople fork enabled (but not Petersburg) to apply Petersburg retroactively when upgrading to Geth 1.9.
		// ... but @meowsbits thinks this isn't reasonable.
		// This is allowance would presume that the private chains were unaffected by the constantinople vs. petersburg
		// changes, and were safe to retroactively set the config. I do not understand how this is allowed or even desirable...
		// Are the configs equivalent? No. Do we have any observables in place to ensure that the chain data will not be
		// retroactively corrupted? No.
		// {
		// 	stored:  &goethereum.ChainConfig{ConstantinopleBlock: big.NewInt(30)},
		// 	new:     &goethereum.ChainConfig{ConstantinopleBlock: big.NewInt(30), PetersburgBlock: big.NewInt(30)},
		// 	headBlock:    40,
		// 	wantErr: nil,
		// },
		{
			stored:    &goethereum.ChainConfig{ConstantinopleBlock: big.NewInt(30)},
			new:       &goethereum.ChainConfig{ConstantinopleBlock: big.NewInt(30), PetersburgBlock: big.NewInt(31)},
			headBlock: 40,
			wantErr: &confp.ConfigCompatError{
				What:          "Petersburg fork block",
				StoredBlock:   nil,
				NewBlock:      big.NewInt(31),
				RewindToBlock: 30,
			},
		},
	}

	for i, test := range tests {
		err := confp.Compatible(new(big.Int).SetUint64(test.headBlock), nil, test.stored, test.new)
		if (err == nil && test.wantErr != nil) || (err != nil && test.wantErr == nil) {
			t.Errorf("[case %d] nil/nonnil, error mismatch:\nstored: %v\nnew: %v\nheadBlock: %v\nerr: %v\nwant: %v", i, test.stored, test.new, test.headBlock, err, test.wantErr)
		} else if err != nil && (err.RewindToBlock != test.wantErr.RewindToBlock) {
			// if !reflect.DeepEqual(err, test.wantErr) {
			t.Errorf("[case %d] error mismatch:\nstored: %v\nnew: %v\nheadBlock: %v\nerr: %v\nwant: %v", i, test.stored, test.new, test.headBlock, err, test.wantErr)
		}
	}
}

<<<<<<< HEAD
func TestFoundationIsForked(t *testing.T) {
	c := MainnetChainConfig
	if !c.IsEnabled(c.GetEthashEIP2384Transition, big.NewInt(9200001)) {
		t.Fatal("nofork muir bad")
	}
}

func TestClassicIs649(t *testing.T) {
	c := ClassicChainConfig
	got := c.GetEthashEIP649Transition()
	if got != nil {
		t.Fatal("classic config doesn't support 649; difficulty bomb was disposed of")
=======
func TestConfigRules(t *testing.T) {
	c := &ChainConfig{
		LondonBlock:  new(big.Int),
		ShanghaiTime: newUint64(500),
>>>>>>> e501b3b0
	}
}

func TestFoundationIsEIP779(t *testing.T) {
	blockNumbers := []*big.Int{
		big.NewInt(0),
		big.NewInt(1_920_000),
		big.NewInt(10_000_000),
	}
	for _, bn := range blockNumbers {
		if bn.Cmp(big.NewInt(0)) > 0 && !MainnetChainConfig.IsEnabled(MainnetChainConfig.GetEthashEIP779Transition, bn) {
			t.Fatal("bad")
		}
		if *MainnetChainConfig.GetEthashEIP779Transition() != 1_920_000 {
			t.Fatal("bad")
		}
	}
}

// genesisToBlock is a helper function duplicating the logic at core.MustCommitGenesis,
// which cannot be imported into this package.
func genesisToBlock(g *genesisT.Genesis, db ethdb.Database) *types.Block {
	if db == nil {
		db = rawdb.NewMemoryDatabase()
	}
	statedb, _ := state.New(common.Hash{}, state.NewDatabase(db), nil)
	for addr, account := range g.Alloc {
		statedb.AddBalance(addr, account.Balance)
		statedb.SetCode(addr, account.Code)
		statedb.SetNonce(addr, account.Nonce)
		for key, value := range account.Storage {
			statedb.SetState(addr, key, value)
		}
	}
	root := statedb.IntermediateRoot(false)
	head := &types.Header{
		Number:     new(big.Int).SetUint64(g.Number),
		Nonce:      types.EncodeNonce(g.Nonce),
		Time:       g.Timestamp,
		ParentHash: g.ParentHash,
		Extra:      g.ExtraData,
		GasLimit:   g.GasLimit,
		GasUsed:    g.GasUsed,
		Difficulty: g.Difficulty,
		MixDigest:  g.Mixhash,
		Coinbase:   g.Coinbase,
		Root:       root,
	}
	if g.GasLimit == 0 {
		head.GasLimit = vars.GenesisGasLimit
	}
	if g.Difficulty == nil {
		head.Difficulty = vars.GenesisDifficulty
	}
	statedb.Commit(false)
	statedb.Database().TrieDB().Commit(root, true)

	return types.NewBlock(head, nil, nil, nil, trie.NewStackTrie(nil))
}

func TestGenesisHashes(t *testing.T) {
	cases := []struct {
		genesis *genesisT.Genesis
		hash    common.Hash
	}{
		{
			genesis: DefaultClassicGenesisBlock(),
			hash:    MainnetGenesisHash,
		},
		{
			genesis: DefaultGoerliGenesisBlock(),
			hash:    GoerliGenesisHash,
		},
	}
	for i, c := range cases {
		b := genesisToBlock(c.genesis, rawdb.NewMemoryDatabase())
		if got := b.Hash(); got != c.hash {
			t.Errorf("case: %d, want: %s, got: %s", i, c.hash.Hex(), got.Hex())
		}
	}
}<|MERGE_RESOLUTION|>--- conflicted
+++ resolved
@@ -17,6 +17,7 @@
 package params
 
 import (
+	"math"
 	"math/big"
 	"testing"
 	"time"
@@ -275,7 +276,6 @@
 	}
 }
 
-<<<<<<< HEAD
 func TestFoundationIsForked(t *testing.T) {
 	c := MainnetChainConfig
 	if !c.IsEnabled(c.GetEthashEIP2384Transition, big.NewInt(9200001)) {
@@ -288,12 +288,6 @@
 	got := c.GetEthashEIP649Transition()
 	if got != nil {
 		t.Fatal("classic config doesn't support 649; difficulty bomb was disposed of")
-=======
-func TestConfigRules(t *testing.T) {
-	c := &ChainConfig{
-		LondonBlock:  new(big.Int),
-		ShanghaiTime: newUint64(500),
->>>>>>> e501b3b0
 	}
 }
 
@@ -374,4 +368,23 @@
 			t.Errorf("case: %d, want: %s, got: %s", i, c.hash.Hex(), got.Hex())
 		}
 	}
+}
+
+func TestConfigRules(t *testing.T) {
+	c := &ChainConfig{
+		LondonBlock:  new(big.Int),
+		ShanghaiTime: newUint64(500),
+	}
+	var stamp uint64
+	if r := c.Rules(big.NewInt(0), true, stamp); r.IsShanghai {
+		t.Errorf("expected %v to not be shanghai", stamp)
+	}
+	stamp = 500
+	if r := c.Rules(big.NewInt(0), true, stamp); !r.IsShanghai {
+		t.Errorf("expected %v to be shanghai", stamp)
+	}
+	stamp = math.MaxInt64
+	if r := c.Rules(big.NewInt(0), true, stamp); !r.IsShanghai {
+		t.Errorf("expected %v to be shanghai", stamp)
+	}
 }