--- conflicted
+++ resolved
@@ -173,15 +173,13 @@
 		Name:  "mainnet",
 		Usage: "Ethereum mainnet: pre-configured Ethereum mainnet",
 	}
-<<<<<<< HEAD
+	RopstenFlag = cli.BoolFlag{
+		Name:  "ropsten",
+		Usage: "Ropsten network: pre-configured proof-of-work test network",
+	}
 	MintMeFlag = cli.BoolFlag{
 		Name:  "mintme",
 		Usage: "MintMe.com Coin mainnet: pre-configured MintMe.com Coin mainnet",
-=======
-	RopstenFlag = cli.BoolFlag{
-		Name:  "ropsten",
-		Usage: "Ropsten network: pre-configured proof-of-work test network",
->>>>>>> de23cf91
 	}
 	RinkebyFlag = cli.BoolFlag{
 		Name:  "rinkeby",
@@ -1481,15 +1479,8 @@
 
 		// Maintain compatibility with older Geth configurations storing the
 		// Ropsten database in `testnet` instead of `ropsten`.
-<<<<<<< HEAD
-		legacyPath := filepath.Join(vars.DefaultDataDir(), "testnet")
-
-		if _, err := os.Stat(legacyPath); !os.IsNotExist(err) {
-
-=======
 		legacyPath := filepath.Join(node.DefaultDataDir(), "testnet")
 		if common.FileExist(legacyPath) {
->>>>>>> de23cf91
 			log.Warn("Using the deprecated `testnet` datadir. Future versions will store the Ropsten chain in `ropsten`.")
 			cfg.DataDir = legacyPath
 		} else {
@@ -1950,8 +1941,6 @@
 		cfg.Genesis = params.DefaultSepoliaGenesisBlock()
 		SetDNSDiscoveryDefaults(cfg, params.SepoliaGenesisHash)
 	case ctx.GlobalBool(RinkebyFlag.Name):
-<<<<<<< HEAD
-=======
 		log.Warn("")
 		log.Warn("--------------------------------------------------------------------------------")
 		log.Warn("Please note, Rinkeby has been deprecated. It will still work for the time being,")
@@ -1962,11 +1951,6 @@
 		log.Warn("--------------------------------------------------------------------------------")
 		log.Warn("")
 
-		if !ctx.GlobalIsSet(NetworkIdFlag.Name) {
-			cfg.NetworkId = 4
-		}
-		cfg.Genesis = core.DefaultRinkebyGenesisBlock()
->>>>>>> de23cf91
 		SetDNSDiscoveryDefaults(cfg, params.RinkebyGenesisHash)
 	case ctx.GlobalBool(GoerliFlag.Name):
 		SetDNSDiscoveryDefaults(cfg, params.GoerliGenesisHash)
@@ -2206,17 +2190,6 @@
 		err     error
 		chainDb ethdb.Database
 	)
-<<<<<<< HEAD
-
-	name := "chaindata"
-	if ctx.GlobalString(SyncModeFlag.Name) == "light" {
-		name = "lightchaindata"
-	}
-	if ctx.GlobalIsSet(AncientRPCFlag.Name) {
-		chainDb, err = stack.OpenDatabaseWithFreezerRemote(name, cache, handles, ctx.GlobalString(AncientRPCFlag.Name), readonly)
-	} else {
-		chainDb, err = stack.OpenDatabaseWithFreezer(name, cache, handles, ctx.GlobalString(AncientFlag.Name), "", readonly)
-=======
 	switch {
 	case ctx.GlobalIsSet(RemoteDBFlag.Name):
 		log.Info("Using remote db", "url", ctx.GlobalString(RemoteDBFlag.Name))
@@ -2225,7 +2198,6 @@
 		chainDb, err = stack.OpenDatabase("lightchaindata", cache, handles, "", readonly)
 	default:
 		chainDb, err = stack.OpenDatabaseWithFreezer("chaindata", cache, handles, ctx.GlobalString(AncientFlag.Name), "", readonly)
->>>>>>> de23cf91
 	}
 	if err != nil {
 		Fatalf("Could not open database: %v", err)
@@ -2283,36 +2255,11 @@
 	}
 
 	var engine consensus.Engine
-<<<<<<< HEAD
-	if config.GetConsensusEngineType().IsClique() {
-		engine = clique.New(&ctypes.CliqueConfig{
-			Period: config.GetCliquePeriod(),
-			Epoch:  config.GetCliqueEpoch(),
-		}, chainDb)
-	} else if config.GetConsensusEngineType().IsLyra2() {
-		engine = lyra2.New(nil, false)
-	} else {
-		engine = ethash.NewFaker()
-		if ctx.GlobalBool(FakePoWPoissonFlag.Name) {
-			engine = ethash.NewPoissonFaker()
-		} else if !ctx.GlobalBool(FakePoWFlag.Name) {
-			engine = ethash.New(ethash.Config{
-				CacheDir:         stack.ResolvePath(ethconfig.Defaults.Ethash.CacheDir),
-				CachesInMem:      ethconfig.Defaults.Ethash.CachesInMem,
-				CachesOnDisk:     ethconfig.Defaults.Ethash.CachesOnDisk,
-				CachesLockMmap:   ethconfig.Defaults.Ethash.CachesLockMmap,
-				DatasetDir:       stack.ResolvePath(ethconfig.Defaults.Ethash.DatasetDir),
-				DatasetsInMem:    ethconfig.Defaults.Ethash.DatasetsInMem,
-				DatasetsOnDisk:   ethconfig.Defaults.Ethash.DatasetsOnDisk,
-				DatasetsLockMmap: ethconfig.Defaults.Ethash.DatasetsLockMmap,
-				ECIP1099Block:    config.GetEthashECIP1099Transition(),
-			}, nil, false)
-		}
-=======
 	ethashConf := ethconfig.Defaults.Ethash
 	if ctx.GlobalBool(FakePoWFlag.Name) {
 		ethashConf.PowMode = ethash.ModeFake
->>>>>>> de23cf91
+	} else if ctx.GlobalBool(FakePoWPoissonFlag.Name) {
+		ethashConf.PowMode = ethash.ModePoissonFake
 	}
 	engine = ethconfig.CreateConsensusEngine(stack, config, &ethashConf, nil, false, chainDb)
 	if gcmode := ctx.GlobalString(GCModeFlag.Name); gcmode != "full" && gcmode != "archive" {
