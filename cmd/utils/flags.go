--- conflicted
+++ resolved
@@ -903,28 +903,7 @@
 func MakeDataDir(ctx *cli.Context) string {
 
 	if path := ctx.GlobalString(DataDirFlag.Name); path != "" {
-<<<<<<< HEAD
 		return dataDirPathForCtxChainConfig(ctx, path)
-=======
-		if ctx.GlobalBool(RopstenFlag.Name) {
-			// Maintain compatibility with older Geth configurations storing the
-			// Ropsten database in `testnet` instead of `ropsten`.
-			return filepath.Join(path, "ropsten")
-		}
-		if ctx.GlobalBool(RinkebyFlag.Name) {
-			return filepath.Join(path, "rinkeby")
-		}
-		if ctx.GlobalBool(GoerliFlag.Name) {
-			return filepath.Join(path, "goerli")
-		}
-		if ctx.GlobalBool(SepoliaFlag.Name) {
-			return filepath.Join(path, "sepolia")
-		}
-		if ctx.GlobalBool(KilnFlag.Name) {
-			return filepath.Join(path, "kiln")
-		}
-		return path
->>>>>>> 25c9b49f
 	}
 	Fatalf("Cannot determine default data directory, please set manually (--%s)", DataDirFlag.Name)
 	return ""
@@ -984,13 +963,10 @@
 		urls = params.KottiBootnodes
 	case ctx.GlobalBool(GoerliFlag.Name):
 		urls = params.GoerliBootnodes
-<<<<<<< HEAD
 	case ctx.GlobalBool(MintMeFlag.Name):
 		urls = params.MintMeBootnodes
-=======
 	case ctx.GlobalBool(KilnFlag.Name):
 		urls = params.KilnBootnodes
->>>>>>> 25c9b49f
 	case cfg.BootstrapNodes != nil:
 		return // already set, don't apply defaults.
 	}
@@ -1477,20 +1453,8 @@
 
 		}
 
-<<<<<<< HEAD
 	case cfg.DataDir == vars.DefaultDataDir():
 		cfg.DataDir = dataDirPathForCtxChainConfig(ctx, vars.DefaultDataDir())
-=======
-		cfg.DataDir = filepath.Join(node.DefaultDataDir(), "ropsten")
-	case ctx.GlobalBool(RinkebyFlag.Name) && cfg.DataDir == node.DefaultDataDir():
-		cfg.DataDir = filepath.Join(node.DefaultDataDir(), "rinkeby")
-	case ctx.GlobalBool(GoerliFlag.Name) && cfg.DataDir == node.DefaultDataDir():
-		cfg.DataDir = filepath.Join(node.DefaultDataDir(), "goerli")
-	case ctx.GlobalBool(SepoliaFlag.Name) && cfg.DataDir == node.DefaultDataDir():
-		cfg.DataDir = filepath.Join(node.DefaultDataDir(), "sepolia")
-	case ctx.GlobalBool(KilnFlag.Name) && cfg.DataDir == node.DefaultDataDir():
-		cfg.DataDir = filepath.Join(node.DefaultDataDir(), "kiln")
->>>>>>> 25c9b49f
 	}
 }
 
@@ -1718,11 +1682,7 @@
 // SetEthConfig applies eth-related command line flags to the config.
 func SetEthConfig(ctx *cli.Context, stack *node.Node, cfg *ethconfig.Config) {
 	// Avoid conflicting network flags
-<<<<<<< HEAD
-	CheckExclusive(ctx, DeveloperFlag, DeveloperPoWFlag, MainnetFlag, RopstenFlag, RinkebyFlag, GoerliFlag, SepoliaFlag, ClassicFlag, KottiFlag, MordorFlag, MintMeFlag)
-=======
-	CheckExclusive(ctx, MainnetFlag, DeveloperFlag, RopstenFlag, RinkebyFlag, GoerliFlag, SepoliaFlag, KilnFlag)
->>>>>>> 25c9b49f
+	CheckExclusive(ctx, DeveloperFlag, DeveloperPoWFlag, MainnetFlag, RopstenFlag, RinkebyFlag, GoerliFlag, SepoliaFlag, ClassicFlag, KottiFlag, MordorFlag, MintMeFlag, KilnFlag)
 	CheckExclusive(ctx, LightServeFlag, SyncModeFlag, "light")
 	CheckExclusive(ctx, DeveloperFlag, DeveloperPoWFlag, ExternalSignerFlag) // Can't use both ephemeral unlocked and external signer
 	if ctx.GlobalString(GCModeFlag.Name) == "archive" && ctx.GlobalUint64(TxLookupLimitFlag.Name) != 0 {
@@ -1931,6 +1891,7 @@
 	log.Info("Configured Ethereum protocol versions", "capabilities", cfg.ProtocolVersions)
 
 	// Set DNS discovery defaults for hard coded networks with DNS defaults.
+	// TODO/meowsbits/20220405: review this re: kiln, sepolia
 	switch {
 	case ctx.GlobalBool(MainnetFlag.Name):
 		if !ctx.GlobalIsSet(NetworkIdFlag.Name) {
@@ -1949,27 +1910,23 @@
 		SetDNSDiscoveryDefaults(cfg, params.RinkebyGenesisHash)
 	case ctx.GlobalBool(GoerliFlag.Name):
 		SetDNSDiscoveryDefaults(cfg, params.GoerliGenesisHash)
-<<<<<<< HEAD
 	case ctx.GlobalBool(ClassicFlag.Name):
 		SetDNSDiscoveryDefaults2(cfg, params.ClassicDNSNetwork1)
 	case ctx.GlobalBool(KottiFlag.Name):
 		SetDNSDiscoveryDefaults2(cfg, params.KottiDNSNetwork1)
 	case ctx.GlobalBool(MordorFlag.Name):
 		SetDNSDiscoveryDefaults2(cfg, params.MordorDNSNetwork1)
-	default:
-		// No --<chain> flag was given.
-	}
-
-	if ctx.GlobalBool(DeveloperFlag.Name) || ctx.GlobalBool(DeveloperPoWFlag.Name) {
-=======
 	case ctx.GlobalBool(KilnFlag.Name):
 		if !ctx.GlobalIsSet(NetworkIdFlag.Name) {
 			cfg.NetworkId = 1337802
 		}
-		cfg.Genesis = core.DefaultKilnGenesisBlock()
+		cfg.Genesis = params.DefaultKilnGenesisBlock()
 		SetDNSDiscoveryDefaults(cfg, params.KilnGenesisHash)
-	case ctx.GlobalBool(DeveloperFlag.Name):
->>>>>>> 25c9b49f
+	default:
+		// No --<chain> flag was given.
+	}
+
+	if ctx.GlobalBool(DeveloperFlag.Name) || ctx.GlobalBool(DeveloperPoWFlag.Name) {
 		if !ctx.GlobalIsSet(NetworkIdFlag.Name) {
 			cfg.NetworkId = 1337
 		}
@@ -2227,15 +2184,11 @@
 	case ctx.GlobalBool(KottiFlag.Name):
 		genesis = params.DefaultKottiGenesisBlock()
 	case ctx.GlobalBool(GoerliFlag.Name):
-<<<<<<< HEAD
 		genesis = params.DefaultGoerliGenesisBlock()
 	case ctx.GlobalBool(MintMeFlag.Name):
 		genesis = params.DefaultMintMeGenesisBlock()
-=======
-		genesis = core.DefaultGoerliGenesisBlock()
 	case ctx.GlobalBool(KilnFlag.Name):
-		genesis = core.DefaultKilnGenesisBlock()
->>>>>>> 25c9b49f
+		genesis = params.DefaultKilnGenesisBlock()
 	case ctx.GlobalBool(DeveloperFlag.Name):
 		Fatalf("Developer chains are ephemeral")
 	}
