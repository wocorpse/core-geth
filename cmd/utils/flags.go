--- conflicted
+++ resolved
@@ -161,15 +161,12 @@
 		Name:  "rinkeby",
 		Usage: "Rinkeby network: pre-configured proof-of-authority test network",
 	}
-<<<<<<< HEAD
 	KottiFlag = cli.BoolFlag{
 		Name:  "kotti",
 		Usage: "Kotti network: cross-client proof-of-authority test network",
-=======
 	GoerliFlag = cli.BoolFlag{
 		Name:  "goerli",
 		Usage: "Görli network: pre-configured proof-of-authority test network",
->>>>>>> 27e3f968
 	}
 	ConstantinopleOverrideFlag = cli.Uint64Flag{
 		Name:  "override.constantinople",
@@ -741,13 +738,10 @@
 		if ctx.GlobalBool(RinkebyFlag.Name) {
 			return filepath.Join(path, "rinkeby")
 		}
-<<<<<<< HEAD
 		if ctx.GlobalBool(KottiFlag.Name) {
 			return filepath.Join(path, "kotti")
-=======
 		if ctx.GlobalBool(GoerliFlag.Name) {
 			return filepath.Join(path, "goerli")
->>>>>>> 27e3f968
 		}
 		return path
 	}
@@ -813,13 +807,10 @@
 		urls = params.EthersocialBootnodes
 	case ctx.GlobalBool(RinkebyFlag.Name):
 		urls = params.RinkebyBootnodes
-<<<<<<< HEAD
 	case ctx.GlobalBool(KottiFlag.Name):
 		urls = params.KottiBootnodes
-=======
 	case ctx.GlobalBool(GoerliFlag.Name):
 		urls = params.GoerliBootnodes
->>>>>>> 27e3f968
 	case cfg.BootstrapNodes != nil:
 		return // already set, don't apply defaults.
 	}
@@ -849,13 +840,10 @@
 		}
 	case ctx.GlobalBool(RinkebyFlag.Name):
 		urls = params.RinkebyBootnodes
-<<<<<<< HEAD
 	case ctx.GlobalBool(KottiFlag.Name):
 		urls = params.KottiBootnodes
-=======
 	case ctx.GlobalBool(GoerliFlag.Name):
 		urls = params.GoerliBootnodes
->>>>>>> 27e3f968
 	case cfg.BootstrapNodesV5 != nil:
 		return // already set, don't apply defaults.
 	}
@@ -1202,13 +1190,10 @@
 		cfg.DataDir = filepath.Join(node.DefaultDataDir(), "ethersocial")
 	case ctx.GlobalBool(RinkebyFlag.Name):
 		cfg.DataDir = filepath.Join(node.DefaultDataDir(), "rinkeby")
-<<<<<<< HEAD
 	case ctx.GlobalBool(KottiFlag.Name):
 		cfg.DataDir = filepath.Join(node.DefaultDataDir(), "kotti")
-=======
 	case ctx.GlobalBool(GoerliFlag.Name):
 		cfg.DataDir = filepath.Join(node.DefaultDataDir(), "goerli")
->>>>>>> 27e3f968
 	}
 }
 
@@ -1365,8 +1350,7 @@
 // SetEthConfig applies eth-related command line flags to the config.
 func SetEthConfig(ctx *cli.Context, stack *node.Node, cfg *eth.Config) {
 	// Avoid conflicting network flags
-<<<<<<< HEAD
-	checkExclusive(ctx, DeveloperFlag, TestnetFlag, RinkebyFlag, KottiFlag, EllaismFlag, ClassicFlag, SocialFlag, MixFlag, EthersocialFlag)
+	checkExclusive(ctx, DeveloperFlag, TestnetFlag, RinkebyFlag, KottiFlag, GoerliFlag, EllaismFlag, ClassicFlag, SocialFlag, MixFlag, EthersocialFlag)
 	checkExclusive(ctx, LightServFlag, SyncModeFlag, "light")
 
 	if ctx.GlobalIsSet(EllaismFlag.Name) {
@@ -1376,17 +1360,13 @@
 		log.Warn("-------------------------------------------------------------------")
 	}
 
-	ks := stack.AccountManager().Backends(keystore.KeyStoreType)[0].(*keystore.KeyStore)
-=======
-	checkExclusive(ctx, DeveloperFlag, TestnetFlag, RinkebyFlag, GoerliFlag)
-	checkExclusive(ctx, LightServFlag, SyncModeFlag, "light")
 	// Can't use both ephemeral unlocked and external signer
 	checkExclusive(ctx, DeveloperFlag, ExternalSignerFlag)
 	var ks *keystore.KeyStore
 	if keystores := stack.AccountManager().Backends(keystore.KeyStoreType); len(keystores) > 0 {
 		ks = keystores[0].(*keystore.KeyStore)
 	}
->>>>>>> 27e3f968
+
 	setEtherbase(ctx, ks, cfg)
 	setGPO(ctx, &cfg.GPO)
 	setTxPool(ctx, &cfg.TxPool)
@@ -1502,7 +1482,6 @@
 			cfg.NetworkId = 4
 		}
 		cfg.Genesis = core.DefaultRinkebyGenesisBlock()
-<<<<<<< HEAD
 	case ctx.GlobalBool(KottiFlag.Name):
 		if !ctx.GlobalIsSet(NetworkIdFlag.Name) {
 			cfg.NetworkId = 6
@@ -1513,13 +1492,11 @@
 			cfg.NetworkId = 76
 		}
 		cfg.Genesis = core.DefaultMixGenesisBlock()
-=======
 	case ctx.GlobalBool(GoerliFlag.Name):
 		if !ctx.GlobalIsSet(NetworkIdFlag.Name) {
 			cfg.NetworkId = 5
 		}
 		cfg.Genesis = core.DefaultGoerliGenesisBlock()
->>>>>>> 27e3f968
 	case ctx.GlobalBool(DeveloperFlag.Name):
 		if !ctx.GlobalIsSet(NetworkIdFlag.Name) {
 			cfg.NetworkId = 1337
@@ -1687,13 +1664,10 @@
 		genesis = core.DefaultEthersocialGenesisBlock()
 	case ctx.GlobalBool(RinkebyFlag.Name):
 		genesis = core.DefaultRinkebyGenesisBlock()
-<<<<<<< HEAD
 	case ctx.GlobalBool(KottiFlag.Name):
 		genesis = core.DefaultKottiGenesisBlock()
-=======
 	case ctx.GlobalBool(GoerliFlag.Name):
 		genesis = core.DefaultGoerliGenesisBlock()
->>>>>>> 27e3f968
 	case ctx.GlobalBool(DeveloperFlag.Name):
 		Fatalf("Developer chains are ephemeral")
 	}
