--- conflicted
+++ resolved
@@ -488,14 +488,9 @@
 
 ### account_ecRecover
 
-<<<<<<< HEAD
-#### Recover address
-   Derive the address from the account that was used to sign data from the data and signature.
-=======
 #### Sign data
 
 Derive the address from the account that was used to sign data with content type `text/plain` and the signature.
->>>>>>> 27e3f968
 
 #### Arguments
   - data [data]: data that was signed
