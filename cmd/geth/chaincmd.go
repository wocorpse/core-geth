--- conflicted
+++ resolved
@@ -254,10 +254,6 @@
 		utils.Fatalf("invalid genesis file: %v", err)
 	}
 
-<<<<<<< HEAD
-	log.Info("Initialising genesis", "config", genesis.Config)
-=======
->>>>>>> 90dedea4
 	// Open an initialise both full and light databases
 	stack, _ := makeConfigNode(ctx)
 	defer stack.Close()
