--- conflicted
+++ resolved
@@ -18,27 +18,19 @@
 
 import (
 	"bytes"
-<<<<<<< HEAD
-	"fmt"
-	"math/rand"
-=======
 	"context"
 	"fmt"
 	"io/ioutil"
 	"math/rand"
 	"os"
->>>>>>> c9427004
 	"sync"
 	"time"
 
 	"github.com/ethereum/go-ethereum/log"
 	"github.com/ethereum/go-ethereum/metrics"
-<<<<<<< HEAD
-=======
 	"github.com/ethereum/go-ethereum/rpc"
 	"github.com/ethereum/go-ethereum/swarm/api"
 	"github.com/ethereum/go-ethereum/swarm/storage"
->>>>>>> c9427004
 	"github.com/ethereum/go-ethereum/swarm/testutil"
 	"github.com/pborman/uuid"
 
@@ -63,14 +55,6 @@
 	case <-time.After(time.Duration(timeout) * time.Second):
 		metrics.GetOrRegisterCounter(fmt.Sprintf("%s.timeout", commandName), nil).Inc(1)
 
-<<<<<<< HEAD
-		// trigger debug functionality on randomBytes
-
-		return fmt.Errorf("timeout after %v sec", timeout)
-	}
-}
-
-=======
 		e := fmt.Errorf("timeout after %v sec", timeout)
 		// trigger debug functionality on randomBytes
 		err := trackChunks(randomBytes[:])
@@ -140,7 +124,6 @@
 	return fileStore.GetAllReferences(ctx, reader, false)
 }
 
->>>>>>> c9427004
 func uplaodAndSync(c *cli.Context, randomBytes []byte, tuid string) error {
 	log.Info("uploading to "+httpEndpoint(hosts[0])+" and syncing", "tuid", tuid, "seed", seed)
 
