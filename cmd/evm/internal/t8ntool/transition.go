--- conflicted
+++ resolved
@@ -275,12 +275,8 @@
 			return NewError(ErrorConfig, errors.New("EIP-1559 config but missing 'currentBaseFee' in env section"))
 		}
 	}
-<<<<<<< HEAD
 	// Withdrawals are only valid in Shanghai; EIP-4895.
 	if chainConfig.IsEnabledByTime(chainConfig.GetEIP4895TransitionTime, &prestate.Env.Number) && prestate.Env.Withdrawals == nil {
-=======
-	if chainConfig.IsShanghai(big.NewInt(int64(prestate.Env.Number)), prestate.Env.Timestamp) && prestate.Env.Withdrawals == nil {
->>>>>>> e501b3b0
 		return NewError(ErrorConfig, errors.New("Shanghai config but missing 'withdrawals' in env section"))
 	}
 	isMerged := chainConfig.GetEthashTerminalTotalDifficulty() != nil && chainConfig.GetEthashTerminalTotalDifficulty().BitLen() == 0
