// Copyright 2015 The go-ethereum Authors
// This file is part of the go-ethereum library.
//
// The go-ethereum library is free software: you can redistribute it and/or modify
// it under the terms of the GNU Lesser General Public License as published by
// the Free Software Foundation, either version 3 of the License, or
// (at your option) any later version.
//
// The go-ethereum library is distributed in the hope that it will be useful,
// but WITHOUT ANY WARRANTY; without even the implied warranty of
// MERCHANTABILITY or FITNESS FOR A PARTICULAR PURPOSE. See the
// GNU Lesser General Public License for more details.
//
// You should have received a copy of the GNU Lesser General Public License
// along with the go-ethereum library. If not, see <http://www.gnu.org/licenses/>.

package miner

import (
	"bytes"
	"errors"
	"math/big"
	"sync"
	"sync/atomic"
	"time"

	mapset "github.com/deckarep/golang-set"
	"github.com/ethereum/go-ethereum/common"
	"github.com/ethereum/go-ethereum/consensus"
	"github.com/ethereum/go-ethereum/consensus/misc"
	"github.com/ethereum/go-ethereum/core"
	"github.com/ethereum/go-ethereum/core/state"
	"github.com/ethereum/go-ethereum/core/types"
	"github.com/ethereum/go-ethereum/event"
	"github.com/ethereum/go-ethereum/log"
	"github.com/ethereum/go-ethereum/params/types/ctypes"
	"github.com/ethereum/go-ethereum/params/vars"
)

const (
	// resultQueueSize is the size of channel listening to sealing result.
	resultQueueSize = 10

	// txChanSize is the size of channel listening to NewTxsEvent.
	// The number is referenced from the size of tx pool.
	txChanSize = 4096

	// chainHeadChanSize is the size of channel listening to ChainHeadEvent.
	chainHeadChanSize = 10

	// chainSideChanSize is the size of channel listening to ChainSideEvent.
	chainSideChanSize = 10

	// resubmitAdjustChanSize is the size of resubmitting interval adjustment channel.
	resubmitAdjustChanSize = 10

	// miningLogAtDepth is the number of confirmations before logging successful mining.
	miningLogAtDepth = 7

	// minRecommitInterval is the minimal time interval to recreate the mining block with
	// any newly arrived transactions.
	minRecommitInterval = 1 * time.Second

	// maxRecommitInterval is the maximum time interval to recreate the mining block with
	// any newly arrived transactions.
	maxRecommitInterval = 15 * time.Second

	// intervalAdjustRatio is the impact a single interval adjustment has on sealing work
	// resubmitting interval.
	intervalAdjustRatio = 0.1

	// intervalAdjustBias is applied during the new resubmit interval calculation in favor of
	// increasing upper limit or decreasing lower limit so that the limit can be reachable.
	intervalAdjustBias = 200 * 1000.0 * 1000.0

	// staleThreshold is the maximum depth of the acceptable stale block.
	staleThreshold = 7
)

// environment is the worker's current environment and holds all of the current state information.
type environment struct {
	signer types.Signer

	state     *state.StateDB // apply state changes here
	ancestors mapset.Set     // ancestor set (used for checking uncle parent validity)
	family    mapset.Set     // family set (used for checking uncle invalidity)
	uncles    mapset.Set     // uncle set
	tcount    int            // tx count in cycle
	gasPool   *core.GasPool  // available gas used to pack transactions

	header   *types.Header
	txs      []*types.Transaction
	receipts []*types.Receipt
}

// task contains all information for consensus engine sealing and result submitting.
type task struct {
	receipts  []*types.Receipt
	state     *state.StateDB
	block     *types.Block
	createdAt time.Time
}

const (
	commitInterruptNone int32 = iota
	commitInterruptNewHead
	commitInterruptResubmit
)

// newWorkReq represents a request for new sealing work submitting with relative interrupt notifier.
type newWorkReq struct {
	interrupt *int32
	noempty   bool
	timestamp int64
}

// intervalAdjust represents a resubmitting interval adjustment.
type intervalAdjust struct {
	ratio float64
	inc   bool
}

// worker is the main object which takes care of submitting new work to consensus engine
// and gathering the sealing result.
type worker struct {
	config      *Config
	chainConfig ctypes.ChainConfigurator
	engine      consensus.Engine
	eth         Backend
	chain       *core.BlockChain

	// Feeds
	pendingLogsFeed event.Feed

	// Subscriptions
	mux          *event.TypeMux
	txsCh        chan core.NewTxsEvent
	txsSub       event.Subscription
	chainHeadCh  chan core.ChainHeadEvent
	chainHeadSub event.Subscription
	chainSideCh  chan core.ChainSideEvent
	chainSideSub event.Subscription

	// Channels
	newWorkCh          chan *newWorkReq
	taskCh             chan *task
	resultCh           chan *types.Block
	startCh            chan struct{}
	exitCh             chan struct{}
	resubmitIntervalCh chan time.Duration
	resubmitAdjustCh   chan *intervalAdjust

	current      *environment                 // An environment for current running cycle.
	localUncles  map[common.Hash]*types.Block // A set of side blocks generated locally as the possible uncle blocks.
	remoteUncles map[common.Hash]*types.Block // A set of side blocks as the possible uncle blocks.
	unconfirmed  *unconfirmedBlocks           // A set of locally mined blocks pending canonicalness confirmations.

	mu       sync.RWMutex // The lock used to protect the coinbase and extra fields
	coinbase common.Address
	extra    []byte

	pendingMu    sync.RWMutex
	pendingTasks map[common.Hash]*task

	snapshotMu    sync.RWMutex // The lock used to protect the block snapshot and state snapshot
	snapshotBlock *types.Block
	snapshotState *state.StateDB

	// atomic status counters
	running int32 // The indicator whether the consensus engine is running or not.
	newTxs  int32 // New arrival transaction count since last sealing work submitting.

	// noempty is the flag used to control whether the feature of pre-seal empty
	// block is enabled. The default value is false(pre-seal is enabled by default).
	// But in some special scenario the consensus engine will seal blocks instantaneously,
	// in this case this feature will add all empty blocks into canonical chain
	// non-stop and no real transaction will be included.
	noempty uint32

	// External functions
	isLocalBlock func(block *types.Block) bool // Function used to determine whether the specified block is mined by local miner.

	// Test hooks
	newTaskHook  func(*task)                        // Method to call upon receiving a new sealing task.
	skipSealHook func(*task) bool                   // Method to decide whether skipping the sealing.
	fullTaskHook func()                             // Method to call before pushing the full sealing task.
	resubmitHook func(time.Duration, time.Duration) // Method to call upon updating resubmitting interval.
}

func newWorker(config *Config, chainConfig ctypes.ChainConfigurator, engine consensus.Engine, eth Backend, mux *event.TypeMux, isLocalBlock func(*types.Block) bool, init bool) *worker {
	worker := &worker{
		config:             config,
		chainConfig:        chainConfig,
		engine:             engine,
		eth:                eth,
		mux:                mux,
		chain:              eth.BlockChain(),
		isLocalBlock:       isLocalBlock,
		localUncles:        make(map[common.Hash]*types.Block),
		remoteUncles:       make(map[common.Hash]*types.Block),
		unconfirmed:        newUnconfirmedBlocks(eth.BlockChain(), miningLogAtDepth),
		pendingTasks:       make(map[common.Hash]*task),
		txsCh:              make(chan core.NewTxsEvent, txChanSize),
		chainHeadCh:        make(chan core.ChainHeadEvent, chainHeadChanSize),
		chainSideCh:        make(chan core.ChainSideEvent, chainSideChanSize),
		newWorkCh:          make(chan *newWorkReq),
		taskCh:             make(chan *task),
		resultCh:           make(chan *types.Block, resultQueueSize),
		exitCh:             make(chan struct{}),
		startCh:            make(chan struct{}, 1),
		resubmitIntervalCh: make(chan time.Duration),
		resubmitAdjustCh:   make(chan *intervalAdjust, resubmitAdjustChanSize),
	}
	// Subscribe NewTxsEvent for tx pool
	worker.txsSub = eth.TxPool().SubscribeNewTxsEvent(worker.txsCh)
	// Subscribe events for blockchain
	worker.chainHeadSub = eth.BlockChain().SubscribeChainHeadEvent(worker.chainHeadCh)
	worker.chainSideSub = eth.BlockChain().SubscribeChainSideEvent(worker.chainSideCh)

	// Sanitize recommit interval if the user-specified one is too short.
	recommit := worker.config.Recommit
	if recommit < minRecommitInterval {
		log.Warn("Sanitizing miner recommit interval", "provided", recommit, "updated", minRecommitInterval)
		recommit = minRecommitInterval
	}

	go worker.mainLoop()
	go worker.newWorkLoop(recommit)
	go worker.resultLoop()
	go worker.taskLoop()

	// Submit first work to initialize pending state.
	if init {
		worker.startCh <- struct{}{}
	}
	return worker
}

// setEtherbase sets the etherbase used to initialize the block coinbase field.
func (w *worker) setEtherbase(addr common.Address) {
	w.mu.Lock()
	defer w.mu.Unlock()
	w.coinbase = addr
}

// setExtra sets the content used to initialize the block extra field.
func (w *worker) setExtra(extra []byte) {
	w.mu.Lock()
	defer w.mu.Unlock()
	w.extra = extra
}

// setRecommitInterval updates the interval for miner sealing work recommitting.
func (w *worker) setRecommitInterval(interval time.Duration) {
	w.resubmitIntervalCh <- interval
}

// disablePreseal disables pre-sealing mining feature
func (w *worker) disablePreseal() {
	atomic.StoreUint32(&w.noempty, 1)
}

// enablePreseal enables pre-sealing mining feature
func (w *worker) enablePreseal() {
	atomic.StoreUint32(&w.noempty, 0)
}

// pending returns the pending state and corresponding block.
func (w *worker) pending() (*types.Block, *state.StateDB) {
	// return a snapshot to avoid contention on currentMu mutex
	w.snapshotMu.RLock()
	defer w.snapshotMu.RUnlock()
	if w.snapshotState == nil {
		return nil, nil
	}
	return w.snapshotBlock, w.snapshotState.Copy()
}

// pendingBlock returns pending block.
func (w *worker) pendingBlock() *types.Block {
	// return a snapshot to avoid contention on currentMu mutex
	w.snapshotMu.RLock()
	defer w.snapshotMu.RUnlock()
	return w.snapshotBlock
}

// start sets the running status as 1 and triggers new work submitting.
func (w *worker) start() {
	atomic.StoreInt32(&w.running, 1)
	w.startCh <- struct{}{}
}

// stop sets the running status as 0.
func (w *worker) stop() {
	atomic.StoreInt32(&w.running, 0)
}

// isRunning returns an indicator whether worker is running or not.
func (w *worker) isRunning() bool {
	return atomic.LoadInt32(&w.running) == 1
}

// close terminates all background threads maintained by the worker.
// Note the worker does not support being closed multiple times.
func (w *worker) close() {
	close(w.exitCh)
}

// newWorkLoop is a standalone goroutine to submit new mining work upon received events.
func (w *worker) newWorkLoop(recommit time.Duration) {
	var (
		interrupt   *int32
		minRecommit = recommit // minimal resubmit interval specified by user.
		timestamp   int64      // timestamp for each round of mining.
	)

	timer := time.NewTimer(0)
	defer timer.Stop()
	<-timer.C // discard the initial tick

	// commit aborts in-flight transaction execution with given signal and resubmits a new one.
	commit := func(noempty bool, s int32) {
		if interrupt != nil {
			atomic.StoreInt32(interrupt, s)
		}
		interrupt = new(int32)
		w.newWorkCh <- &newWorkReq{interrupt: interrupt, noempty: noempty, timestamp: timestamp}
		timer.Reset(recommit)
		atomic.StoreInt32(&w.newTxs, 0)
	}
	// recalcRecommit recalculates the resubmitting interval upon feedback.
	recalcRecommit := func(target float64, inc bool) {
		var (
			prev = float64(recommit.Nanoseconds())
			next float64
		)
		if inc {
			next = prev*(1-intervalAdjustRatio) + intervalAdjustRatio*(target+intervalAdjustBias)
			// Recap if interval is larger than the maximum time interval
			if next > float64(maxRecommitInterval.Nanoseconds()) {
				next = float64(maxRecommitInterval.Nanoseconds())
			}
		} else {
			next = prev*(1-intervalAdjustRatio) + intervalAdjustRatio*(target-intervalAdjustBias)
			// Recap if interval is less than the user specified minimum
			if next < float64(minRecommit.Nanoseconds()) {
				next = float64(minRecommit.Nanoseconds())
			}
		}
		recommit = time.Duration(int64(next))
	}
	// clearPending cleans the stale pending tasks.
	clearPending := func(number uint64) {
		w.pendingMu.Lock()
		for h, t := range w.pendingTasks {
			if t.block.NumberU64()+staleThreshold <= number {
				delete(w.pendingTasks, h)
			}
		}
		w.pendingMu.Unlock()
	}

	for {
		select {
		case <-w.startCh:
			clearPending(w.chain.CurrentBlock().NumberU64())
			timestamp = time.Now().Unix()
			commit(false, commitInterruptNewHead)

		case head := <-w.chainHeadCh:
			clearPending(head.Block.NumberU64())
			timestamp = time.Now().Unix()
			commit(false, commitInterruptNewHead)

		case <-timer.C:
			// If mining is running resubmit a new work cycle periodically to pull in
			// higher priced transactions. Disable this overhead for pending blocks.
			if w.isRunning() && (!w.chainConfig.GetConsensusEngineType().IsClique() || w.chainConfig.GetCliquePeriod() > 0) {
				// Short circuit if no new transaction arrives.
				if atomic.LoadInt32(&w.newTxs) == 0 {
					timer.Reset(recommit)
					continue
				}
				commit(true, commitInterruptResubmit)
			}

		case interval := <-w.resubmitIntervalCh:
			// Adjust resubmit interval explicitly by user.
			if interval < minRecommitInterval {
				log.Warn("Sanitizing miner recommit interval", "provided", interval, "updated", minRecommitInterval)
				interval = minRecommitInterval
			}
			log.Info("Miner recommit interval update", "from", minRecommit, "to", interval)
			minRecommit, recommit = interval, interval

			if w.resubmitHook != nil {
				w.resubmitHook(minRecommit, recommit)
			}

		case adjust := <-w.resubmitAdjustCh:
			// Adjust resubmit interval by feedback.
			if adjust.inc {
				before := recommit
				recalcRecommit(float64(recommit.Nanoseconds())/adjust.ratio, true)
				log.Trace("Increase miner recommit interval", "from", before, "to", recommit)
			} else {
				before := recommit
				recalcRecommit(float64(minRecommit.Nanoseconds()), false)
				log.Trace("Decrease miner recommit interval", "from", before, "to", recommit)
			}

			if w.resubmitHook != nil {
				w.resubmitHook(minRecommit, recommit)
			}

		case <-w.exitCh:
			return
		}
	}
}

// mainLoop is a standalone goroutine to regenerate the sealing task based on the received event.
func (w *worker) mainLoop() {
	defer w.txsSub.Unsubscribe()
	defer w.chainHeadSub.Unsubscribe()
	defer w.chainSideSub.Unsubscribe()

	for {
		select {
		case req := <-w.newWorkCh:
			w.commitNewWork(req.interrupt, req.noempty, req.timestamp)

		case ev := <-w.chainSideCh:
			// Short circuit for duplicate side blocks
			if _, exist := w.localUncles[ev.Block.Hash()]; exist {
				continue
			}
			if _, exist := w.remoteUncles[ev.Block.Hash()]; exist {
				continue
			}
			// Add side block to possible uncle block set depending on the author.
			if w.isLocalBlock != nil && w.isLocalBlock(ev.Block) {
				w.localUncles[ev.Block.Hash()] = ev.Block
			} else {
				w.remoteUncles[ev.Block.Hash()] = ev.Block
			}
			// If our mining block contains less than 2 uncle blocks,
			// add the new uncle block if valid and regenerate a mining block.
			if w.isRunning() && w.current != nil && w.current.uncles.Cardinality() < 2 {
				start := time.Now()
				if err := w.commitUncle(w.current, ev.Block.Header()); err == nil {
					var uncles []*types.Header
					w.current.uncles.Each(func(item interface{}) bool {
						hash, ok := item.(common.Hash)
						if !ok {
							return false
						}
						uncle, exist := w.localUncles[hash]
						if !exist {
							uncle, exist = w.remoteUncles[hash]
						}
						if !exist {
							return false
						}
						uncles = append(uncles, uncle.Header())
						return false
					})
					w.commit(uncles, nil, true, start)
				}
			}

		case ev := <-w.txsCh:
			// Apply transactions to the pending state if we're not mining.
			//
			// Note all transactions received may not be continuous with transactions
			// already included in the current mining block. These transactions will
			// be automatically eliminated.
			if !w.isRunning() && w.current != nil {
				// If block is already full, abort
				if gp := w.current.gasPool; gp != nil && gp.Gas() < vars.TxGas {
					continue
				}
				w.mu.RLock()
				coinbase := w.coinbase
				w.mu.RUnlock()

				txs := make(map[common.Address]types.Transactions)
				for _, tx := range ev.Txs {
					acc, _ := types.Sender(w.current.signer, tx)
					txs[acc] = append(txs[acc], tx)
				}
				txset := types.NewTransactionsByPriceAndNonce(w.current.signer, txs)
				tcount := w.current.tcount
				w.commitTransactions(txset, coinbase, nil)
				// Only update the snapshot if any new transactons were added
				// to the pending block
				if tcount != w.current.tcount {
					w.updateSnapshot()
				}
			} else {
<<<<<<< HEAD
				// If clique is running in dev mode(period is 0), disable
				// advance sealing here.
				if w.chainConfig.GetConsensusEngineType().IsClique() && w.chainConfig.GetCliquePeriod() == 0 {
=======
				// Special case, if the consensus engine is 0 period clique(dev mode),
				// submit mining work here since all empty submission will be rejected
				// by clique. Of course the advance sealing(empty submission) is disabled.
				if w.chainConfig.Clique != nil && w.chainConfig.Clique.Period == 0 {
>>>>>>> 3666da8a
					w.commitNewWork(nil, true, time.Now().Unix())
				}
			}
			atomic.AddInt32(&w.newTxs, int32(len(ev.Txs)))

		// System stopped
		case <-w.exitCh:
			return
		case <-w.txsSub.Err():
			return
		case <-w.chainHeadSub.Err():
			return
		case <-w.chainSideSub.Err():
			return
		}
	}
}

// taskLoop is a standalone goroutine to fetch sealing task from the generator and
// push them to consensus engine.
func (w *worker) taskLoop() {
	var (
		stopCh chan struct{}
		prev   common.Hash
	)

	// interrupt aborts the in-flight sealing task.
	interrupt := func() {
		if stopCh != nil {
			close(stopCh)
			stopCh = nil
		}
	}
	for {
		select {
		case task := <-w.taskCh:
			if w.newTaskHook != nil {
				w.newTaskHook(task)
			}
			// Reject duplicate sealing work due to resubmitting.
			sealHash := w.engine.SealHash(task.block.Header())
			if sealHash == prev {
				continue
			}
			// Interrupt previous sealing operation
			interrupt()
			stopCh, prev = make(chan struct{}), sealHash

			if w.skipSealHook != nil && w.skipSealHook(task) {
				continue
			}
			w.pendingMu.Lock()
			w.pendingTasks[w.engine.SealHash(task.block.Header())] = task
			w.pendingMu.Unlock()

			if err := w.engine.Seal(w.chain, task.block, w.resultCh, stopCh); err != nil {
				log.Warn("Block sealing failed", "err", err)
			}
		case <-w.exitCh:
			interrupt()
			return
		}
	}
}

// resultLoop is a standalone goroutine to handle sealing result submitting
// and flush relative data to the database.
func (w *worker) resultLoop() {
	for {
		select {
		case block := <-w.resultCh:
			// Short circuit when receiving empty result.
			if block == nil {
				continue
			}
			// Short circuit when receiving duplicate result caused by resubmitting.
			if w.chain.HasBlock(block.Hash(), block.NumberU64()) {
				continue
			}
			var (
				sealhash = w.engine.SealHash(block.Header())
				hash     = block.Hash()
			)
			w.pendingMu.RLock()
			task, exist := w.pendingTasks[sealhash]
			w.pendingMu.RUnlock()
			if !exist {
				log.Error("Block found but no relative pending task", "number", block.Number(), "sealhash", sealhash, "hash", hash)
				continue
			}
			// Different block could share same sealhash, deep copy here to prevent write-write conflict.
			var (
				receipts = make([]*types.Receipt, len(task.receipts))
				logs     []*types.Log
			)
			for i, receipt := range task.receipts {
				// add block location fields
				receipt.BlockHash = hash
				receipt.BlockNumber = block.Number()
				receipt.TransactionIndex = uint(i)

				receipts[i] = new(types.Receipt)
				*receipts[i] = *receipt
				// Update the block hash in all logs since it is now available and not when the
				// receipt/log of individual transactions were created.
				for _, log := range receipt.Logs {
					log.BlockHash = hash
				}
				logs = append(logs, receipt.Logs...)
			}
			// Commit block and state to database.
			_, err := w.chain.WriteBlockWithState(block, receipts, logs, task.state, true)
			if err != nil {
				log.Error("Failed writing block to chain", "err", err)
				continue
			}
			log.Info("Successfully sealed new block", "number", block.Number(), "sealhash", sealhash, "hash", hash,
				"elapsed", common.PrettyDuration(time.Since(task.createdAt)))

			// Broadcast the block and announce chain insertion event
			w.mux.Post(core.NewMinedBlockEvent{Block: block})

			// Insert the block into the set of pending ones to resultLoop for confirmations
			w.unconfirmed.Insert(block.NumberU64(), block.Hash())

		case <-w.exitCh:
			return
		}
	}
}

// makeCurrent creates a new environment for the current cycle.
func (w *worker) makeCurrent(parent *types.Block, header *types.Header) error {
	state, err := w.chain.StateAt(parent.Root())
	if err != nil {
		return err
	}
	env := &environment{
		signer:    types.NewEIP155Signer(w.chainConfig.GetChainID()),
		state:     state,
		ancestors: mapset.NewSet(),
		family:    mapset.NewSet(),
		uncles:    mapset.NewSet(),
		header:    header,
	}

	// when 08 is processed ancestors contain 07 (quick block)
	for _, ancestor := range w.chain.GetBlocksFromHash(parent.Hash(), 7) {
		for _, uncle := range ancestor.Uncles() {
			env.family.Add(uncle.Hash())
		}
		env.family.Add(ancestor.Hash())
		env.ancestors.Add(ancestor.Hash())
	}

	// Keep track of transactions which return errors so they can be removed
	env.tcount = 0
	w.current = env
	return nil
}

// commitUncle adds the given block to uncle block set, returns error if failed to add.
func (w *worker) commitUncle(env *environment, uncle *types.Header) error {
	hash := uncle.Hash()
	if env.uncles.Contains(hash) {
		return errors.New("uncle not unique")
	}
	if env.header.ParentHash == uncle.ParentHash {
		return errors.New("uncle is sibling")
	}
	if !env.ancestors.Contains(uncle.ParentHash) {
		return errors.New("uncle's parent unknown")
	}
	if env.family.Contains(hash) {
		return errors.New("uncle already included")
	}
	env.uncles.Add(uncle.Hash())
	return nil
}

// updateSnapshot updates pending snapshot block and state.
// Note this function assumes the current variable is thread safe.
func (w *worker) updateSnapshot() {
	w.snapshotMu.Lock()
	defer w.snapshotMu.Unlock()

	var uncles []*types.Header
	w.current.uncles.Each(func(item interface{}) bool {
		hash, ok := item.(common.Hash)
		if !ok {
			return false
		}
		uncle, exist := w.localUncles[hash]
		if !exist {
			uncle, exist = w.remoteUncles[hash]
		}
		if !exist {
			return false
		}
		uncles = append(uncles, uncle.Header())
		return false
	})

	w.snapshotBlock = types.NewBlock(
		w.current.header,
		w.current.txs,
		uncles,
		w.current.receipts,
	)

	w.snapshotState = w.current.state.Copy()
}

func (w *worker) commitTransaction(tx *types.Transaction, coinbase common.Address) ([]*types.Log, error) {
	snap := w.current.state.Snapshot()

	receipt, err := core.ApplyTransaction(w.chainConfig, w.chain, &coinbase, w.current.gasPool, w.current.state, w.current.header, tx, &w.current.header.GasUsed, *w.chain.GetVMConfig())
	if err != nil {
		w.current.state.RevertToSnapshot(snap)
		return nil, err
	}
	w.current.txs = append(w.current.txs, tx)
	w.current.receipts = append(w.current.receipts, receipt)

	return receipt.Logs, nil
}

func (w *worker) commitTransactions(txs *types.TransactionsByPriceAndNonce, coinbase common.Address, interrupt *int32) bool {
	// Short circuit if current is nil
	if w.current == nil {
		return true
	}

	if w.current.gasPool == nil {
		w.current.gasPool = new(core.GasPool).AddGas(w.current.header.GasLimit)
	}

	var coalescedLogs []*types.Log

	for {
		// In the following three cases, we will interrupt the execution of the transaction.
		// (1) new head block event arrival, the interrupt signal is 1
		// (2) worker start or restart, the interrupt signal is 1
		// (3) worker recreate the mining block with any newly arrived transactions, the interrupt signal is 2.
		// For the first two cases, the semi-finished work will be discarded.
		// For the third case, the semi-finished work will be submitted to the consensus engine.
		if interrupt != nil && atomic.LoadInt32(interrupt) != commitInterruptNone {
			// Notify resubmit loop to increase resubmitting interval due to too frequent commits.
			if atomic.LoadInt32(interrupt) == commitInterruptResubmit {
				ratio := float64(w.current.header.GasLimit-w.current.gasPool.Gas()) / float64(w.current.header.GasLimit)
				if ratio < 0.1 {
					ratio = 0.1
				}
				w.resubmitAdjustCh <- &intervalAdjust{
					ratio: ratio,
					inc:   true,
				}
			}
			return atomic.LoadInt32(interrupt) == commitInterruptNewHead
		}
		// If we don't have enough gas for any further transactions then we're done
		if w.current.gasPool.Gas() < vars.TxGas {
			log.Trace("Not enough gas for further transactions", "have", w.current.gasPool, "want", vars.TxGas)
			break
		}
		// Retrieve the next transaction and abort if all done
		tx := txs.Peek()
		if tx == nil {
			break
		}
		// Error may be ignored here. The error has already been checked
		// during transaction acceptance is the transaction pool.
		//
		// We use the eip155 signer regardless of the current hf.
		from, _ := types.Sender(w.current.signer, tx)
		// Check whether the tx is replay protected. If we're not in the EIP155 hf
		// phase, start ignoring the sender until we do.
		if tx.Protected() && !w.chainConfig.IsEnabled(w.chainConfig.GetEIP155Transition, w.current.header.Number) {
			log.Trace("Ignoring reply protected transaction", "hash", tx.Hash(), "eip155", w.chainConfig.GetEIP155Transition())

			txs.Pop()
			continue
		}
		// Start executing the transaction
		w.current.state.Prepare(tx.Hash(), common.Hash{}, w.current.tcount)

		logs, err := w.commitTransaction(tx, coinbase)
		switch err {
		case core.ErrGasLimitReached:
			// Pop the current out-of-gas transaction without shifting in the next from the account
			log.Trace("Gas limit exceeded for current block", "sender", from)
			txs.Pop()

		case core.ErrNonceTooLow:
			// New head notification data race between the transaction pool and miner, shift
			log.Trace("Skipping transaction with low nonce", "sender", from, "nonce", tx.Nonce())
			txs.Shift()

		case core.ErrNonceTooHigh:
			// Reorg notification data race between the transaction pool and miner, skip account =
			log.Trace("Skipping account with hight nonce", "sender", from, "nonce", tx.Nonce())
			txs.Pop()

		case nil:
			// Everything ok, collect the logs and shift in the next transaction from the same account
			coalescedLogs = append(coalescedLogs, logs...)
			w.current.tcount++
			txs.Shift()

		default:
			// Strange error, discard the transaction and get the next in line (note, the
			// nonce-too-high clause will prevent us from executing in vain).
			log.Debug("Transaction failed, account skipped", "hash", tx.Hash(), "err", err)
			txs.Shift()
		}
	}

	if !w.isRunning() && len(coalescedLogs) > 0 {
		// We don't push the pendingLogsEvent while we are mining. The reason is that
		// when we are mining, the worker will regenerate a mining block every 3 seconds.
		// In order to avoid pushing the repeated pendingLog, we disable the pending log pushing.

		// make a copy, the state caches the logs and these logs get "upgraded" from pending to mined
		// logs by filling in the block hash when the block was mined by the local miner. This can
		// cause a race condition if a log was "upgraded" before the PendingLogsEvent is processed.
		cpy := make([]*types.Log, len(coalescedLogs))
		for i, l := range coalescedLogs {
			cpy[i] = new(types.Log)
			*cpy[i] = *l
		}
		w.pendingLogsFeed.Send(cpy)
	}
	// Notify resubmit loop to decrease resubmitting interval if current interval is larger
	// than the user-specified one.
	if interrupt != nil {
		w.resubmitAdjustCh <- &intervalAdjust{inc: false}
	}
	return false
}

// commitNewWork generates several new sealing tasks based on the parent block.
func (w *worker) commitNewWork(interrupt *int32, noempty bool, timestamp int64) {
	w.mu.RLock()
	defer w.mu.RUnlock()

	tstart := time.Now()
	parent := w.chain.CurrentBlock()

	if parent.Time() >= uint64(timestamp) {
		timestamp = int64(parent.Time() + 1)
	}
	// this will ensure we're not going off too far in the future
	if now := time.Now().Unix(); timestamp > now+1 {
		wait := time.Duration(timestamp-now) * time.Second
		log.Info("Mining too far in the future", "wait", common.PrettyDuration(wait))
		time.Sleep(wait)
	}

	num := parent.Number()
	header := &types.Header{
		ParentHash: parent.Hash(),
		Number:     num.Add(num, common.Big1),
		GasLimit:   core.CalcGasLimit(parent, w.config.GasFloor, w.config.GasCeil),
		Extra:      w.extra,
		Time:       uint64(timestamp),
	}
	// Only set the coinbase if our consensus engine is running (avoid spurious block rewards)
	if w.isRunning() {
		if w.coinbase == (common.Address{}) {
			log.Error("Refusing to mine without etherbase")
			return
		}
		header.Coinbase = w.coinbase
	}
	if err := w.engine.Prepare(w.chain, header); err != nil {
		log.Error("Failed to prepare header for mining", "err", err)
		return
	}
	// If we are care about TheDAO hard-fork check whether to override the extra-data or not
	if daoBlockUint64 := w.chainConfig.GetEthashEIP779Transition(); daoBlockUint64 != nil {
		daoBlock := new(big.Int).SetUint64(*daoBlockUint64)
		// Check whether the block is among the fork extra-override range
		limit := new(big.Int).Add(daoBlock, vars.DAOForkExtraRange)
		if header.Number.Cmp(daoBlock) >= 0 && header.Number.Cmp(limit) < 0 {
			// Depending whether we support or oppose the fork, override differently
			if w.chainConfig.GetEthashEIP779Transition() != nil {
				header.Extra = common.CopyBytes(vars.DAOForkBlockExtra)
			} else if bytes.Equal(header.Extra, vars.DAOForkBlockExtra) {
				header.Extra = []byte{} // If miner opposes, don't let it use the reserved extra-data
			}
		}
	}
	// Could potentially happen if starting to mine in an odd state.
	err := w.makeCurrent(parent, header)
	if err != nil {
		log.Error("Failed to create mining context", "err", err)
		return
	}
	// Create the current work task and check any fork transitions needed
	env := w.current
	if w.chainConfig.IsEnabled(w.chainConfig.GetEthashEIP779Transition, header.Number) {
		misc.ApplyDAOHardFork(env.state)
	}
	// Accumulate the uncles for the current block
	uncles := make([]*types.Header, 0, 2)
	commitUncles := func(blocks map[common.Hash]*types.Block) {
		// Clean up stale uncle blocks first
		for hash, uncle := range blocks {
			if uncle.NumberU64()+staleThreshold <= header.Number.Uint64() {
				delete(blocks, hash)
			}
		}
		for hash, uncle := range blocks {
			if len(uncles) == 2 {
				break
			}
			if err := w.commitUncle(env, uncle.Header()); err != nil {
				log.Trace("Possible uncle rejected", "hash", hash, "reason", err)
			} else {
				log.Debug("Committing new uncle to block", "hash", hash)
				uncles = append(uncles, uncle.Header())
			}
		}
	}
	// Prefer to locally generated uncle
	commitUncles(w.localUncles)
	commitUncles(w.remoteUncles)

	// Create an empty block based on temporary copied state for
	// sealing in advance without waiting block execution finished.
	if !noempty && atomic.LoadUint32(&w.noempty) == 0 {
		w.commit(uncles, nil, false, tstart)
	}

	// Fill the block with all available pending transactions.
	pending, err := w.eth.TxPool().Pending()
	if err != nil {
		log.Error("Failed to fetch pending transactions", "err", err)
		return
	}
	// Short circuit if there is no available pending transactions.
	// But if we disable empty precommit already, ignore it. Since
	// empty block is necessary to keep the liveness of the network.
	if len(pending) == 0 && atomic.LoadUint32(&w.noempty) == 0 {
		w.updateSnapshot()
		return
	}
	// Split the pending transactions into locals and remotes
	localTxs, remoteTxs := make(map[common.Address]types.Transactions), pending
	for _, account := range w.eth.TxPool().Locals() {
		if txs := remoteTxs[account]; len(txs) > 0 {
			delete(remoteTxs, account)
			localTxs[account] = txs
		}
	}
	if len(localTxs) > 0 {
		txs := types.NewTransactionsByPriceAndNonce(w.current.signer, localTxs)
		if w.commitTransactions(txs, w.coinbase, interrupt) {
			return
		}
	}
	if len(remoteTxs) > 0 {
		txs := types.NewTransactionsByPriceAndNonce(w.current.signer, remoteTxs)
		if w.commitTransactions(txs, w.coinbase, interrupt) {
			return
		}
	}
	w.commit(uncles, w.fullTaskHook, true, tstart)
}

// commit runs any post-transaction state modifications, assembles the final block
// and commits new work if consensus engine is running.
func (w *worker) commit(uncles []*types.Header, interval func(), update bool, start time.Time) error {
	// Deep copy receipts here to avoid interaction between different tasks.
	receipts := make([]*types.Receipt, len(w.current.receipts))
	for i, l := range w.current.receipts {
		receipts[i] = new(types.Receipt)
		*receipts[i] = *l
	}
	s := w.current.state.Copy()
	block, err := w.engine.FinalizeAndAssemble(w.chain, w.current.header, s, w.current.txs, uncles, w.current.receipts)
	if err != nil {
		return err
	}
	if w.isRunning() {
		if interval != nil {
			interval()
		}
		select {
		case w.taskCh <- &task{receipts: receipts, state: s, block: block, createdAt: time.Now()}:
			w.unconfirmed.Shift(block.NumberU64() - 1)

			feesWei := new(big.Int)
			for i, tx := range block.Transactions() {
				feesWei.Add(feesWei, new(big.Int).Mul(new(big.Int).SetUint64(receipts[i].GasUsed), tx.GasPrice()))
			}
			feesEth := new(big.Float).Quo(new(big.Float).SetInt(feesWei), new(big.Float).SetInt(big.NewInt(vars.Ether)))

			log.Info("Commit new mining work", "number", block.Number(), "sealhash", w.engine.SealHash(block.Header()),
				"uncles", len(uncles), "txs", w.current.tcount, "gas", block.GasUsed(), "fees", feesEth, "elapsed", common.PrettyDuration(time.Since(start)))

		case <-w.exitCh:
			log.Info("Worker has exited")
		}
	}
	if update {
		w.updateSnapshot()
	}
	return nil
}

// postSideBlock fires a side chain event, only use it for testing.
func (w *worker) postSideBlock(event core.ChainSideEvent) {
	select {
	case w.chainSideCh <- event:
	case <-w.exitCh:
	}
}<|MERGE_RESOLUTION|>--- conflicted
+++ resolved
@@ -498,16 +498,10 @@
 					w.updateSnapshot()
 				}
 			} else {
-<<<<<<< HEAD
-				// If clique is running in dev mode(period is 0), disable
-				// advance sealing here.
-				if w.chainConfig.GetConsensusEngineType().IsClique() && w.chainConfig.GetCliquePeriod() == 0 {
-=======
 				// Special case, if the consensus engine is 0 period clique(dev mode),
 				// submit mining work here since all empty submission will be rejected
 				// by clique. Of course the advance sealing(empty submission) is disabled.
-				if w.chainConfig.Clique != nil && w.chainConfig.Clique.Period == 0 {
->>>>>>> 3666da8a
+				if w.chainConfig.GetConsensusEngineType().IsClique() && w.chainConfig.GetCliquePeriod() == 0 {
 					w.commitNewWork(nil, true, time.Now().Unix())
 				}
 			}
