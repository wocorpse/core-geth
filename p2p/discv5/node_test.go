// Copyright 2015 The go-ethereum Authors
// This file is part of the go-ethereum library.
//
// The go-ethereum library is free software: you can redistribute it and/or modify
// it under the terms of the GNU Lesser General Public License as published by
// the Free Software Foundation, either version 3 of the License, or
// (at your option) any later version.
//
// The go-ethereum library is distributed in the hope that it will be useful,
// but WITHOUT ANY WARRANTY; without even the implied warranty of
// MERCHANTABILITY or FITNESS FOR A PARTICULAR PURPOSE. See the
// GNU Lesser General Public License for more details.
//
// You should have received a copy of the GNU Lesser General Public License
// along with the go-ethereum library. If not, see <http://www.gnu.org/licenses/>.

package discv5

import (
	"fmt"
	"math/big"
	"math/rand"
	"net"
	"reflect"
	"strings"
	"testing"
	"testing/quick"
	"time"

	"github.com/ethereum/go-ethereum/common"
	"github.com/ethereum/go-ethereum/crypto"
)

func ExampleNewNode() {
	id := MustHexID("1dd9d65c4552b5eb43d5ad55a2ee3f56c6cbc1c64a5c8d659f51fcd51bace24351232b8d7821617d2b29b54b81cdefb9b3e9c37d7fd5f63270bcc9e1a6f6a439")

	// Complete nodes contain UDP and TCP endpoints:
	n1 := NewNode(id, net.ParseIP("2001:db8:3c4d:15::abcd:ef12"), 52150, 30303)
	fmt.Println("n1:", n1)
	fmt.Println("n1.Incomplete() ->", n1.Incomplete())

	// An incomplete node can be created by passing zero values
	// for all parameters except id.
	n2 := NewNode(id, nil, 0, 0)
	fmt.Println("n2:", n2)
	fmt.Println("n2.Incomplete() ->", n2.Incomplete())

	// Output:
	// n1: enode://1dd9d65c4552b5eb43d5ad55a2ee3f56c6cbc1c64a5c8d659f51fcd51bace24351232b8d7821617d2b29b54b81cdefb9b3e9c37d7fd5f63270bcc9e1a6f6a439@[2001:db8:3c4d:15::abcd:ef12]:30303?discport=52150
	// n1.Incomplete() -> false
	// n2: enode://1dd9d65c4552b5eb43d5ad55a2ee3f56c6cbc1c64a5c8d659f51fcd51bace24351232b8d7821617d2b29b54b81cdefb9b3e9c37d7fd5f63270bcc9e1a6f6a439
	// n2.Incomplete() -> true
}

var parseNodeTests = []struct {
	rawurl     string
	wantError  string
	wantResult *Node
}{
	{
		rawurl:    "http://foobar",
		wantError: `invalid URL scheme, want "enode"`,
	},
	{
		rawurl:    "enode://01010101@123.124.125.126:3",
		wantError: `invalid node ID (wrong length, want 128 hex chars)`,
	},
	// Complete nodes with IP address.
	{
		rawurl:    "enode://1dd9d65c4552b5eb43d5ad55a2ee3f56c6cbc1c64a5c8d659f51fcd51bace24351232b8d7821617d2b29b54b81cdefb9b3e9c37d7fd5f63270bcc9e1a6f6a439@hostname:3",
		wantError: `invalid IP address`,
	},
	{
		rawurl:    "enode://1dd9d65c4552b5eb43d5ad55a2ee3f56c6cbc1c64a5c8d659f51fcd51bace24351232b8d7821617d2b29b54b81cdefb9b3e9c37d7fd5f63270bcc9e1a6f6a439@127.0.0.1:foo",
		wantError: `invalid port`,
	},
	{
		rawurl:    "enode://1dd9d65c4552b5eb43d5ad55a2ee3f56c6cbc1c64a5c8d659f51fcd51bace24351232b8d7821617d2b29b54b81cdefb9b3e9c37d7fd5f63270bcc9e1a6f6a439@127.0.0.1:3?discport=foo",
		wantError: `invalid discport in query`,
	},
	{
		rawurl: "enode://1dd9d65c4552b5eb43d5ad55a2ee3f56c6cbc1c64a5c8d659f51fcd51bace24351232b8d7821617d2b29b54b81cdefb9b3e9c37d7fd5f63270bcc9e1a6f6a439@127.0.0.1:52150",
		wantResult: NewNode(
			MustHexID("0x1dd9d65c4552b5eb43d5ad55a2ee3f56c6cbc1c64a5c8d659f51fcd51bace24351232b8d7821617d2b29b54b81cdefb9b3e9c37d7fd5f63270bcc9e1a6f6a439"),
			net.IP{0x7f, 0x0, 0x0, 0x1},
			52150,
			52150,
		),
	},
	{
		rawurl: "enode://1dd9d65c4552b5eb43d5ad55a2ee3f56c6cbc1c64a5c8d659f51fcd51bace24351232b8d7821617d2b29b54b81cdefb9b3e9c37d7fd5f63270bcc9e1a6f6a439@[::]:52150",
		wantResult: NewNode(
			MustHexID("0x1dd9d65c4552b5eb43d5ad55a2ee3f56c6cbc1c64a5c8d659f51fcd51bace24351232b8d7821617d2b29b54b81cdefb9b3e9c37d7fd5f63270bcc9e1a6f6a439"),
			net.ParseIP("::"),
			52150,
			52150,
		),
	},
	{
		rawurl: "enode://1dd9d65c4552b5eb43d5ad55a2ee3f56c6cbc1c64a5c8d659f51fcd51bace24351232b8d7821617d2b29b54b81cdefb9b3e9c37d7fd5f63270bcc9e1a6f6a439@[2001:db8:3c4d:15::abcd:ef12]:52150",
		wantResult: NewNode(
			MustHexID("0x1dd9d65c4552b5eb43d5ad55a2ee3f56c6cbc1c64a5c8d659f51fcd51bace24351232b8d7821617d2b29b54b81cdefb9b3e9c37d7fd5f63270bcc9e1a6f6a439"),
			net.ParseIP("2001:db8:3c4d:15::abcd:ef12"),
			52150,
			52150,
		),
	},
	{
		rawurl: "enode://1dd9d65c4552b5eb43d5ad55a2ee3f56c6cbc1c64a5c8d659f51fcd51bace24351232b8d7821617d2b29b54b81cdefb9b3e9c37d7fd5f63270bcc9e1a6f6a439@127.0.0.1:52150?discport=22334",
		wantResult: NewNode(
			MustHexID("0x1dd9d65c4552b5eb43d5ad55a2ee3f56c6cbc1c64a5c8d659f51fcd51bace24351232b8d7821617d2b29b54b81cdefb9b3e9c37d7fd5f63270bcc9e1a6f6a439"),
			net.IP{0x7f, 0x0, 0x0, 0x1},
			22334,
			52150,
		),
	},
	// Incomplete nodes with no address.
	{
		rawurl: "1dd9d65c4552b5eb43d5ad55a2ee3f56c6cbc1c64a5c8d659f51fcd51bace24351232b8d7821617d2b29b54b81cdefb9b3e9c37d7fd5f63270bcc9e1a6f6a439",
		wantResult: NewNode(
			MustHexID("0x1dd9d65c4552b5eb43d5ad55a2ee3f56c6cbc1c64a5c8d659f51fcd51bace24351232b8d7821617d2b29b54b81cdefb9b3e9c37d7fd5f63270bcc9e1a6f6a439"),
			nil, 0, 0,
		),
	},
	{
		rawurl: "enode://1dd9d65c4552b5eb43d5ad55a2ee3f56c6cbc1c64a5c8d659f51fcd51bace24351232b8d7821617d2b29b54b81cdefb9b3e9c37d7fd5f63270bcc9e1a6f6a439",
		wantResult: NewNode(
			MustHexID("0x1dd9d65c4552b5eb43d5ad55a2ee3f56c6cbc1c64a5c8d659f51fcd51bace24351232b8d7821617d2b29b54b81cdefb9b3e9c37d7fd5f63270bcc9e1a6f6a439"),
			nil, 0, 0,
		),
	},
	// Invalid URLs
	{
		rawurl:    "01010101",
		wantError: `invalid node ID (wrong length, want 128 hex chars)`,
	},
	{
		rawurl:    "enode://01010101",
		wantError: `invalid node ID (wrong length, want 128 hex chars)`,
	},
	{
		// This test checks that errors from url.Parse are handled.
		rawurl:    "://foo",
		wantError: `parse ://foo: missing protocol scheme`,
	},
}

func TestParseNode(t *testing.T) {
	for _, test := range parseNodeTests {
		n, err := ParseNode(test.rawurl)
		if test.wantError != "" {
			if err == nil {
				t.Errorf("test %q:\n  got nil error, expected %#q", test.rawurl, test.wantError)
				continue
<<<<<<< HEAD
			} else if !strings.Contains(err.Error(), test.wantError) { // allow detailed error messages
=======
			} else if !strings.Contains(err.Error(), test.wantError) {
>>>>>>> a718daa6
				t.Errorf("test %q:\n  got error %#q, expected %#q", test.rawurl, err.Error(), test.wantError)
				continue
			}
		} else {
			if err != nil {
				t.Errorf("test %q:\n  unexpected error: %v", test.rawurl, err)
				continue
			}
			if !reflect.DeepEqual(n, test.wantResult) {
				t.Errorf("test %q:\n  result mismatch:\ngot:  %#v, want: %#v", test.rawurl, n, test.wantResult)
			}
		}
	}
}

func TestNodeString(t *testing.T) {
	for i, test := range parseNodeTests {
		if test.wantError == "" && strings.HasPrefix(test.rawurl, "enode://") {
			str := test.wantResult.String()
			if str != test.rawurl {
				t.Errorf("test %d: Node.String() mismatch:\ngot:  %s\nwant: %s", i, str, test.rawurl)
			}
		}
	}
}

func TestHexID(t *testing.T) {
	ref := NodeID{0, 0, 0, 0, 0, 0, 0, 0, 0, 0, 0, 0, 0, 0, 0, 0, 0, 0, 0, 0, 0, 0, 0, 0, 0, 0, 0, 0, 0, 0, 0, 0, 0, 0, 0, 0, 0, 0, 0, 128, 106, 217, 182, 31, 165, 174, 1, 67, 7, 235, 220, 150, 66, 83, 173, 205, 159, 44, 10, 57, 42, 161, 26, 188}
	id1 := MustHexID("0x000000000000000000000000000000000000000000000000000000000000000000000000000000806ad9b61fa5ae014307ebdc964253adcd9f2c0a392aa11abc")
	id2 := MustHexID("000000000000000000000000000000000000000000000000000000000000000000000000000000806ad9b61fa5ae014307ebdc964253adcd9f2c0a392aa11abc")

	if id1 != ref {
		t.Errorf("wrong id1\ngot  %v\nwant %v", id1[:], ref[:])
	}
	if id2 != ref {
		t.Errorf("wrong id2\ngot  %v\nwant %v", id2[:], ref[:])
	}
}

func TestNodeID_recover(t *testing.T) {
	prv := newkey()
	hash := make([]byte, 32)
	sig, err := crypto.Sign(hash, prv)
	if err != nil {
		t.Fatalf("signing error: %v", err)
	}

	pub := PubkeyID(&prv.PublicKey)
	recpub, err := recoverNodeID(hash, sig)
	if err != nil {
		t.Fatalf("recovery error: %v", err)
	}
	if pub != recpub {
		t.Errorf("recovered wrong pubkey:\ngot:  %v\nwant: %v", recpub, pub)
	}

	ecdsa, err := pub.Pubkey()
	if err != nil {
		t.Errorf("Pubkey error: %v", err)
	}
	if !reflect.DeepEqual(ecdsa, &prv.PublicKey) {
		t.Errorf("Pubkey mismatch:\n  got:  %#v\n  want: %#v", ecdsa, &prv.PublicKey)
	}
}

func TestNodeID_pubkeyBad(t *testing.T) {
	ecdsa, err := NodeID{}.Pubkey()
	if err == nil {
		t.Error("expected error for zero ID")
	}
	if ecdsa != nil {
		t.Error("expected nil result")
	}
}

func TestNodeID_distcmp(t *testing.T) {
	distcmpBig := func(target, a, b common.Hash) int {
		tbig := new(big.Int).SetBytes(target[:])
		abig := new(big.Int).SetBytes(a[:])
		bbig := new(big.Int).SetBytes(b[:])
		return new(big.Int).Xor(tbig, abig).Cmp(new(big.Int).Xor(tbig, bbig))
	}
	if err := quick.CheckEqual(distcmp, distcmpBig, quickcfg()); err != nil {
		t.Error(err)
	}
}

// the random tests is likely to miss the case where they're equal.
func TestNodeID_distcmpEqual(t *testing.T) {
	base := common.Hash{0, 1, 2, 3, 4, 5, 6, 7, 8, 9, 10, 11, 12, 13, 14, 15}
	x := common.Hash{15, 14, 13, 12, 11, 10, 9, 8, 7, 6, 5, 4, 3, 2, 1, 0}
	if distcmp(base, x, x) != 0 {
		t.Errorf("distcmp(base, x, x) != 0")
	}
}

func TestNodeID_logdist(t *testing.T) {
	logdistBig := func(a, b common.Hash) int {
		abig, bbig := new(big.Int).SetBytes(a[:]), new(big.Int).SetBytes(b[:])
		return new(big.Int).Xor(abig, bbig).BitLen()
	}
	if err := quick.CheckEqual(logdist, logdistBig, quickcfg()); err != nil {
		t.Error(err)
	}
}

// the random tests is likely to miss the case where they're equal.
func TestNodeID_logdistEqual(t *testing.T) {
	x := common.Hash{0, 1, 2, 3, 4, 5, 6, 7, 8, 9, 10, 11, 12, 13, 14, 15}
	if logdist(x, x) != 0 {
		t.Errorf("logdist(x, x) != 0")
	}
}

func TestNodeID_hashAtDistance(t *testing.T) {
	// we don't use quick.Check here because its output isn't
	// very helpful when the test fails.
	cfg := quickcfg()
	for i := 0; i < cfg.MaxCount; i++ {
		a := gen(common.Hash{}, cfg.Rand).(common.Hash)
		dist := cfg.Rand.Intn(len(common.Hash{}) * 8)
		result := hashAtDistance(a, dist)
		actualdist := logdist(result, a)

		if dist != actualdist {
			t.Log("a:     ", a)
			t.Log("result:", result)
			t.Fatalf("#%d: distance of result is %d, want %d", i, actualdist, dist)
		}
	}
}

func quickcfg() *quick.Config {
	return &quick.Config{
		MaxCount: 5000,
		Rand:     rand.New(rand.NewSource(time.Now().Unix())),
	}
}

// TODO: The Generate method can be dropped when we require Go >= 1.5
// because testing/quick learned to generate arrays in 1.5.

func (NodeID) Generate(rand *rand.Rand, size int) reflect.Value {
	var id NodeID
	m := rand.Intn(len(id))
	for i := len(id) - 1; i > m; i-- {
		id[i] = byte(rand.Uint32())
	}
	return reflect.ValueOf(id)
}<|MERGE_RESOLUTION|>--- conflicted
+++ resolved
@@ -152,11 +152,7 @@
 			if err == nil {
 				t.Errorf("test %q:\n  got nil error, expected %#q", test.rawurl, test.wantError)
 				continue
-<<<<<<< HEAD
-			} else if !strings.Contains(err.Error(), test.wantError) { // allow detailed error messages
-=======
 			} else if !strings.Contains(err.Error(), test.wantError) {
->>>>>>> a718daa6
 				t.Errorf("test %q:\n  got error %#q, expected %#q", test.rawurl, err.Error(), test.wantError)
 				continue
 			}
