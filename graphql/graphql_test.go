// Copyright 2019 The go-ethereum Authors
// This file is part of the go-ethereum library.
//
// The go-ethereum library is free software: you can redistribute it and/or modify
// it under the terms of the GNU Lesser General Public License as published by
// the Free Software Foundation, either version 3 of the License, or
// (at your option) any later version.
//
// The go-ethereum library is distributed in the hope that it will be useful,
// but WITHOUT ANY WARRANTY; without even the implied warranty of
// MERCHANTABILITY or FITNESS FOR A PARTICULAR PURPOSE. See the
// GNU Lesser General Public License for more details.
//
// You should have received a copy of the GNU Lesser General Public License
// along with the go-ethereum library. If not, see <http://www.gnu.org/licenses/>.

package graphql

import (
	"context"
	"encoding/json"
	"fmt"
	"io"
	"math/big"
	"net/http"
	"strings"
	"testing"
	"time"

	"github.com/ethereum/go-ethereum/common"
	"github.com/ethereum/go-ethereum/consensus/ethash"
	"github.com/ethereum/go-ethereum/core"
	"github.com/ethereum/go-ethereum/core/types"
	"github.com/ethereum/go-ethereum/core/vm"
	"github.com/ethereum/go-ethereum/crypto"
	"github.com/ethereum/go-ethereum/eth"
	"github.com/ethereum/go-ethereum/eth/ethconfig"
	"github.com/ethereum/go-ethereum/eth/filters"
	"github.com/ethereum/go-ethereum/node"
	"github.com/ethereum/go-ethereum/params"
	"github.com/ethereum/go-ethereum/params/types/genesisT"
	"github.com/ethereum/go-ethereum/params/vars"

	"github.com/stretchr/testify/assert"
)

func TestBuildSchema(t *testing.T) {
	ddir := t.TempDir()
	// Copy config
	conf := node.DefaultConfig
	conf.DataDir = ddir
	stack, err := node.New(&conf)
	if err != nil {
		t.Fatalf("could not create new node: %v", err)
	}
	defer stack.Close()
	// Make sure the schema can be parsed and matched up to the object model.
	if _, err := newHandler(stack, nil, nil, []string{}, []string{}); err != nil {
		t.Errorf("Could not construct GraphQL handler: %v", err)
	}
}

// Tests that a graphQL request is successfully handled when graphql is enabled on the specified endpoint
func TestGraphQLBlockSerialization(t *testing.T) {
	stack := createNode(t)
	defer stack.Close()
<<<<<<< HEAD
	genesis := &genesisT.Genesis{
=======
	genesis := &core.Genesis{
>>>>>>> 18b641b0
		Config:     params.AllEthashProtocolChanges,
		GasLimit:   11500000,
		Difficulty: big.NewInt(1048576),
	}
	newGQLService(t, stack, genesis, 10, func(i int, gen *core.BlockGen) {})
	// start node
	if err := stack.Start(); err != nil {
		t.Fatalf("could not start node: %v", err)
	}

	for i, tt := range []struct {
		body string
		want string
		code int
	}{
		{ // Should return latest block
			body: `{"query": "{block{number}}","variables": null}`,
			want: `{"data":{"block":{"number":10}}}`,
			code: 200,
		},
		{ // Should return info about latest block
			body: `{"query": "{block{number,gasUsed,gasLimit}}","variables": null}`,
			want: `{"data":{"block":{"number":10,"gasUsed":0,"gasLimit":11500000}}}`,
			code: 200,
		},
		{
			body: `{"query": "{block(number:0){number,gasUsed,gasLimit}}","variables": null}`,
			want: `{"data":{"block":{"number":0,"gasUsed":0,"gasLimit":11500000}}}`,
			code: 200,
		},
		{
			body: `{"query": "{block(number:-1){number,gasUsed,gasLimit}}","variables": null}`,
			want: `{"data":{"block":null}}`,
			code: 200,
		},
		{
			body: `{"query": "{block(number:-500){number,gasUsed,gasLimit}}","variables": null}`,
			want: `{"data":{"block":null}}`,
			code: 200,
		},
		{
			body: `{"query": "{block(number:\"0\"){number,gasUsed,gasLimit}}","variables": null}`,
			want: `{"data":{"block":{"number":0,"gasUsed":0,"gasLimit":11500000}}}`,
			code: 200,
		},
		{
			body: `{"query": "{block(number:\"-33\"){number,gasUsed,gasLimit}}","variables": null}`,
			want: `{"data":{"block":null}}`,
			code: 200,
		},
		{
			body: `{"query": "{block(number:\"1337\"){number,gasUsed,gasLimit}}","variables": null}`,
			want: `{"data":{"block":null}}`,
			code: 200,
		},
		{
			body: `{"query": "{block(number:\"0xbad\"){number,gasUsed,gasLimit}}","variables": null}`,
			want: `{"errors":[{"message":"strconv.ParseInt: parsing \"0xbad\": invalid syntax"}],"data":{}}`,
			code: 400,
		},
		{ // hex strings are currently not supported. If that's added to the spec, this test will need to change
			body: `{"query": "{block(number:\"0x0\"){number,gasUsed,gasLimit}}","variables": null}`,
			want: `{"errors":[{"message":"strconv.ParseInt: parsing \"0x0\": invalid syntax"}],"data":{}}`,
			code: 400,
		},
		{
			body: `{"query": "{block(number:\"a\"){number,gasUsed,gasLimit}}","variables": null}`,
			want: `{"errors":[{"message":"strconv.ParseInt: parsing \"a\": invalid syntax"}],"data":{}}`,
			code: 400,
		},
		{
			body: `{"query": "{bleh{number}}","variables": null}"`,
			want: `{"errors":[{"message":"Cannot query field \"bleh\" on type \"Query\".","locations":[{"line":1,"column":2}]}]}`,
			code: 400,
		},
		// should return `estimateGas` as decimal
		{
			body: `{"query": "{block{ estimateGas(data:{}) }}"}`,
			want: `{"data":{"block":{"estimateGas":53000}}}`,
			code: 200,
		},
		// should return `status` as decimal
		{
			body: `{"query": "{block {number call (data : {from : \"0xa94f5374fce5edbc8e2a8697c15331677e6ebf0b\", to: \"0x6295ee1b4f6dd65047762f924ecd367c17eabf8f\", data :\"0x12a7b914\"}){data status}}}"}`,
			want: `{"data":{"block":{"number":10,"call":{"data":"0x","status":1}}}}`,
			code: 200,
		},
	} {
		resp, err := http.Post(fmt.Sprintf("%s/graphql", stack.HTTPEndpoint()), "application/json", strings.NewReader(tt.body))
		if err != nil {
			t.Fatalf("could not post: %v", err)
		}
		bodyBytes, err := io.ReadAll(resp.Body)
		if err != nil {
			t.Fatalf("could not read from response body: %v", err)
		}
		if have := string(bodyBytes); have != tt.want {
			t.Errorf("testcase %d %s,\nhave:\n%v\nwant:\n%v", i, tt.body, have, tt.want)
		}
		if tt.code != resp.StatusCode {
			t.Errorf("testcase %d %s,\nwrong statuscode, have: %v, want: %v", i, tt.body, resp.StatusCode, tt.code)
		}
	}
}

func TestGraphQLBlockSerializationEIP2718(t *testing.T) {
	// Account for signing txes
	var (
		key, _  = crypto.HexToECDSA("b71c71a67e1177ad4e901695e1b4b9ee17ae16c6668d313eac2f96dbcda3f291")
		address = crypto.PubkeyToAddress(key.PublicKey)
		funds   = big.NewInt(1000000000000000)
		dad     = common.HexToAddress("0x0000000000000000000000000000000000000dad")
	)
	stack := createNode(t)
	defer stack.Close()
<<<<<<< HEAD
	genesis := &genesisT.Genesis{
		Config:     params.AllEthashProtocolChanges,
		GasLimit:   11500000,
		Difficulty: big.NewInt(1048576),
		Alloc: genesisT.GenesisAlloc{
=======
	genesis := &core.Genesis{
		Config:     params.AllEthashProtocolChanges,
		GasLimit:   11500000,
		Difficulty: big.NewInt(1048576),
		Alloc: core.GenesisAlloc{
>>>>>>> 18b641b0
			address: {Balance: funds},
			// The address 0xdad sloads 0x00 and 0x01
			dad: {
				Code:    []byte{byte(vm.PC), byte(vm.PC), byte(vm.SLOAD), byte(vm.SLOAD)},
				Nonce:   0,
				Balance: big.NewInt(0),
			},
		},
<<<<<<< HEAD
		BaseFee: big.NewInt(vars.InitialBaseFee),
=======
		BaseFee: big.NewInt(params.InitialBaseFee),
>>>>>>> 18b641b0
	}
	signer := types.LatestSigner(genesis.Config)
	newGQLService(t, stack, genesis, 1, func(i int, gen *core.BlockGen) {
		gen.SetCoinbase(common.Address{1})
		tx, _ := types.SignNewTx(key, signer, &types.LegacyTx{
			Nonce:    uint64(0),
			To:       &dad,
			Value:    big.NewInt(100),
			Gas:      50000,
<<<<<<< HEAD
			GasPrice: big.NewInt(vars.InitialBaseFee),
		})
		gen.AddTx(tx)
		tx, _ = types.SignNewTx(key, signer, &types.AccessListTx{
			ChainID:  genesis.Config.GetChainID(),
			Nonce:    uint64(1),
			To:       &dad,
			Gas:      30000,
			GasPrice: big.NewInt(vars.InitialBaseFee),
=======
			GasPrice: big.NewInt(params.InitialBaseFee),
		})
		gen.AddTx(tx)
		tx, _ = types.SignNewTx(key, signer, &types.AccessListTx{
			ChainID:  genesis.Config.ChainID,
			Nonce:    uint64(1),
			To:       &dad,
			Gas:      30000,
			GasPrice: big.NewInt(params.InitialBaseFee),
>>>>>>> 18b641b0
			Value:    big.NewInt(50),
			AccessList: types.AccessList{{
				Address:     dad,
				StorageKeys: []common.Hash{{0}},
			}},
		})
		gen.AddTx(tx)
	})
	// start node
	if err := stack.Start(); err != nil {
		t.Fatalf("could not start node: %v", err)
	}

	for i, tt := range []struct {
		body string
		want string
		code int
	}{
		{
			body: `{"query": "{block {number transactions { from { address } to { address } value hash type accessList { address storageKeys } index}}}"}`,
			want: `{"data":{"block":{"number":1,"transactions":[{"from":{"address":"0x71562b71999873db5b286df957af199ec94617f7"},"to":{"address":"0x0000000000000000000000000000000000000dad"},"value":"0x64","hash":"0xd864c9d7d37fade6b70164740540c06dd58bb9c3f6b46101908d6339db6a6a7b","type":0,"accessList":[],"index":0},{"from":{"address":"0x71562b71999873db5b286df957af199ec94617f7"},"to":{"address":"0x0000000000000000000000000000000000000dad"},"value":"0x32","hash":"0x19b35f8187b4e15fb59a9af469dca5dfa3cd363c11d372058c12f6482477b474","type":1,"accessList":[{"address":"0x0000000000000000000000000000000000000dad","storageKeys":["0x0000000000000000000000000000000000000000000000000000000000000000"]}],"index":1}]}}}`,
			code: 200,
		},
	} {
		resp, err := http.Post(fmt.Sprintf("%s/graphql", stack.HTTPEndpoint()), "application/json", strings.NewReader(tt.body))
		if err != nil {
			t.Fatalf("could not post: %v", err)
		}
		bodyBytes, err := io.ReadAll(resp.Body)
		if err != nil {
			t.Fatalf("could not read from response body: %v", err)
		}
		if have := string(bodyBytes); have != tt.want {
			t.Errorf("testcase %d %s,\nhave:\n%v\nwant:\n%v", i, tt.body, have, tt.want)
		}
		if tt.code != resp.StatusCode {
			t.Errorf("testcase %d %s,\nwrong statuscode, have: %v, want: %v", i, tt.body, resp.StatusCode, tt.code)
		}
	}
}

// Tests that a graphQL request is not handled successfully when graphql is not enabled on the specified endpoint
func TestGraphQLHTTPOnSamePort_GQLRequest_Unsuccessful(t *testing.T) {
	stack := createNode(t)
	defer stack.Close()
	if err := stack.Start(); err != nil {
		t.Fatalf("could not start node: %v", err)
	}
	body := strings.NewReader(`{"query": "{block{number}}","variables": null}`)
	resp, err := http.Post(fmt.Sprintf("%s/graphql", stack.HTTPEndpoint()), "application/json", body)
	if err != nil {
		t.Fatalf("could not post: %v", err)
	}
	// make sure the request is not handled successfully
	assert.Equal(t, http.StatusNotFound, resp.StatusCode)
}

func TestGraphQLTransactionLogs(t *testing.T) {
	var (
		key, _  = crypto.GenerateKey()
		addr    = crypto.PubkeyToAddress(key.PublicKey)
		dadStr  = "0x0000000000000000000000000000000000000dad"
		dad     = common.HexToAddress(dadStr)
<<<<<<< HEAD
		genesis = &genesisT.Genesis{
			Config:     params.AllEthashProtocolChanges,
			GasLimit:   11500000,
			Difficulty: big.NewInt(1048576),
			Alloc: genesisT.GenesisAlloc{
				addr: {Balance: big.NewInt(vars.Ether)},
=======
		genesis = &core.Genesis{
			Config:     params.AllEthashProtocolChanges,
			GasLimit:   11500000,
			Difficulty: big.NewInt(1048576),
			Alloc: core.GenesisAlloc{
				addr: {Balance: big.NewInt(params.Ether)},
>>>>>>> 18b641b0
				dad: {
					// LOG0(0, 0), LOG0(0, 0), RETURN(0, 0)
					Code:    common.Hex2Bytes("60006000a060006000a060006000f3"),
					Nonce:   0,
					Balance: big.NewInt(0),
				},
			},
		}
		signer = types.LatestSigner(genesis.Config)
		stack  = createNode(t)
	)
	defer stack.Close()

	handler := newGQLService(t, stack, genesis, 1, func(i int, gen *core.BlockGen) {
<<<<<<< HEAD
		tx, _ := types.SignNewTx(key, signer, &types.LegacyTx{To: &dad, Gas: 100000, GasPrice: big.NewInt(vars.InitialBaseFee)})
		gen.AddTx(tx)
		tx, _ = types.SignNewTx(key, signer, &types.LegacyTx{To: &dad, Nonce: 1, Gas: 100000, GasPrice: big.NewInt(vars.InitialBaseFee)})
		gen.AddTx(tx)
		tx, _ = types.SignNewTx(key, signer, &types.LegacyTx{To: &dad, Nonce: 2, Gas: 100000, GasPrice: big.NewInt(vars.InitialBaseFee)})
=======
		tx, _ := types.SignNewTx(key, signer, &types.LegacyTx{To: &dad, Gas: 100000, GasPrice: big.NewInt(params.InitialBaseFee)})
		gen.AddTx(tx)
		tx, _ = types.SignNewTx(key, signer, &types.LegacyTx{To: &dad, Nonce: 1, Gas: 100000, GasPrice: big.NewInt(params.InitialBaseFee)})
		gen.AddTx(tx)
		tx, _ = types.SignNewTx(key, signer, &types.LegacyTx{To: &dad, Nonce: 2, Gas: 100000, GasPrice: big.NewInt(params.InitialBaseFee)})
>>>>>>> 18b641b0
		gen.AddTx(tx)
	})
	// start node
	if err := stack.Start(); err != nil {
		t.Fatalf("could not start node: %v", err)
	}
	query := `{block { transactions { logs { account { address } } } } }`
	res := handler.Schema.Exec(context.Background(), query, "", map[string]interface{}{})
	if res.Errors != nil {
		t.Fatalf("graphql query failed: %v", res.Errors)
	}
	have, err := json.Marshal(res.Data)
	if err != nil {
		t.Fatalf("failed to encode graphql response: %s", err)
	}
	want := fmt.Sprintf(`{"block":{"transactions":[{"logs":[{"account":{"address":"%s"}},{"account":{"address":"%s"}}]},{"logs":[{"account":{"address":"%s"}},{"account":{"address":"%s"}}]},{"logs":[{"account":{"address":"%s"}},{"account":{"address":"%s"}}]}]}}`, dadStr, dadStr, dadStr, dadStr, dadStr, dadStr)
	if string(have) != want {
		t.Errorf("response unmatch. expected %s, got %s", want, have)
	}
}

func createNode(t *testing.T) *node.Node {
	stack, err := node.New(&node.Config{
<<<<<<< HEAD
		HTTPHost: "127.0.0.1",
		HTTPPort: 0,
		WSHost:   "127.0.0.1",
		WSPort:   0,
=======
		HTTPHost:     "127.0.0.1",
		HTTPPort:     0,
		WSHost:       "127.0.0.1",
		WSPort:       0,
		HTTPTimeouts: node.DefaultConfig.HTTPTimeouts,
>>>>>>> 18b641b0
	})
	if err != nil {
		t.Fatalf("could not create node: %v", err)
	}
	return stack
}

<<<<<<< HEAD
func newGQLService(t *testing.T, stack *node.Node, gspec *genesisT.Genesis, genBlocks int, genfunc func(i int, gen *core.BlockGen)) *handler {
=======
func newGQLService(t *testing.T, stack *node.Node, gspec *core.Genesis, genBlocks int, genfunc func(i int, gen *core.BlockGen)) *handler {
>>>>>>> 18b641b0
	ethConf := &ethconfig.Config{
		Genesis: gspec,
		Ethash: ethash.Config{
			PowMode: ethash.ModeFake,
		},
		NetworkId:               1337,
		TrieCleanCache:          5,
		TrieCleanCacheJournal:   "triecache",
		TrieCleanCacheRejournal: 60 * time.Minute,
		TrieDirtyCache:          5,
		TrieTimeout:             60 * time.Minute,
		SnapshotCache:           5,
	}
	ethBackend, err := eth.New(stack, ethConf)
	if err != nil {
		t.Fatalf("could not create eth backend: %v", err)
	}
	// Create some blocks and import them
	chain, _ := core.GenerateChain(params.AllEthashProtocolChanges, ethBackend.BlockChain().Genesis(),
		ethash.NewFaker(), ethBackend.ChainDb(), genBlocks, genfunc)
	_, err = ethBackend.BlockChain().InsertChain(chain)
	if err != nil {
		t.Fatalf("could not create import blocks: %v", err)
	}
	// Set up handler
	filterSystem := filters.NewFilterSystem(ethBackend.APIBackend, filters.Config{})
	handler, err := newHandler(stack, ethBackend.APIBackend, filterSystem, []string{}, []string{})
	if err != nil {
		t.Fatalf("could not create graphql service: %v", err)
	}
	return handler
}<|MERGE_RESOLUTION|>--- conflicted
+++ resolved
@@ -64,11 +64,7 @@
 func TestGraphQLBlockSerialization(t *testing.T) {
 	stack := createNode(t)
 	defer stack.Close()
-<<<<<<< HEAD
 	genesis := &genesisT.Genesis{
-=======
-	genesis := &core.Genesis{
->>>>>>> 18b641b0
 		Config:     params.AllEthashProtocolChanges,
 		GasLimit:   11500000,
 		Difficulty: big.NewInt(1048576),
@@ -184,19 +180,11 @@
 	)
 	stack := createNode(t)
 	defer stack.Close()
-<<<<<<< HEAD
 	genesis := &genesisT.Genesis{
 		Config:     params.AllEthashProtocolChanges,
 		GasLimit:   11500000,
 		Difficulty: big.NewInt(1048576),
 		Alloc: genesisT.GenesisAlloc{
-=======
-	genesis := &core.Genesis{
-		Config:     params.AllEthashProtocolChanges,
-		GasLimit:   11500000,
-		Difficulty: big.NewInt(1048576),
-		Alloc: core.GenesisAlloc{
->>>>>>> 18b641b0
 			address: {Balance: funds},
 			// The address 0xdad sloads 0x00 and 0x01
 			dad: {
@@ -205,11 +193,7 @@
 				Balance: big.NewInt(0),
 			},
 		},
-<<<<<<< HEAD
 		BaseFee: big.NewInt(vars.InitialBaseFee),
-=======
-		BaseFee: big.NewInt(params.InitialBaseFee),
->>>>>>> 18b641b0
 	}
 	signer := types.LatestSigner(genesis.Config)
 	newGQLService(t, stack, genesis, 1, func(i int, gen *core.BlockGen) {
@@ -219,7 +203,6 @@
 			To:       &dad,
 			Value:    big.NewInt(100),
 			Gas:      50000,
-<<<<<<< HEAD
 			GasPrice: big.NewInt(vars.InitialBaseFee),
 		})
 		gen.AddTx(tx)
@@ -229,17 +212,6 @@
 			To:       &dad,
 			Gas:      30000,
 			GasPrice: big.NewInt(vars.InitialBaseFee),
-=======
-			GasPrice: big.NewInt(params.InitialBaseFee),
-		})
-		gen.AddTx(tx)
-		tx, _ = types.SignNewTx(key, signer, &types.AccessListTx{
-			ChainID:  genesis.Config.ChainID,
-			Nonce:    uint64(1),
-			To:       &dad,
-			Gas:      30000,
-			GasPrice: big.NewInt(params.InitialBaseFee),
->>>>>>> 18b641b0
 			Value:    big.NewInt(50),
 			AccessList: types.AccessList{{
 				Address:     dad,
@@ -303,21 +275,12 @@
 		addr    = crypto.PubkeyToAddress(key.PublicKey)
 		dadStr  = "0x0000000000000000000000000000000000000dad"
 		dad     = common.HexToAddress(dadStr)
-<<<<<<< HEAD
 		genesis = &genesisT.Genesis{
 			Config:     params.AllEthashProtocolChanges,
 			GasLimit:   11500000,
 			Difficulty: big.NewInt(1048576),
 			Alloc: genesisT.GenesisAlloc{
 				addr: {Balance: big.NewInt(vars.Ether)},
-=======
-		genesis = &core.Genesis{
-			Config:     params.AllEthashProtocolChanges,
-			GasLimit:   11500000,
-			Difficulty: big.NewInt(1048576),
-			Alloc: core.GenesisAlloc{
-				addr: {Balance: big.NewInt(params.Ether)},
->>>>>>> 18b641b0
 				dad: {
 					// LOG0(0, 0), LOG0(0, 0), RETURN(0, 0)
 					Code:    common.Hex2Bytes("60006000a060006000a060006000f3"),
@@ -332,19 +295,11 @@
 	defer stack.Close()
 
 	handler := newGQLService(t, stack, genesis, 1, func(i int, gen *core.BlockGen) {
-<<<<<<< HEAD
 		tx, _ := types.SignNewTx(key, signer, &types.LegacyTx{To: &dad, Gas: 100000, GasPrice: big.NewInt(vars.InitialBaseFee)})
 		gen.AddTx(tx)
 		tx, _ = types.SignNewTx(key, signer, &types.LegacyTx{To: &dad, Nonce: 1, Gas: 100000, GasPrice: big.NewInt(vars.InitialBaseFee)})
 		gen.AddTx(tx)
 		tx, _ = types.SignNewTx(key, signer, &types.LegacyTx{To: &dad, Nonce: 2, Gas: 100000, GasPrice: big.NewInt(vars.InitialBaseFee)})
-=======
-		tx, _ := types.SignNewTx(key, signer, &types.LegacyTx{To: &dad, Gas: 100000, GasPrice: big.NewInt(params.InitialBaseFee)})
-		gen.AddTx(tx)
-		tx, _ = types.SignNewTx(key, signer, &types.LegacyTx{To: &dad, Nonce: 1, Gas: 100000, GasPrice: big.NewInt(params.InitialBaseFee)})
-		gen.AddTx(tx)
-		tx, _ = types.SignNewTx(key, signer, &types.LegacyTx{To: &dad, Nonce: 2, Gas: 100000, GasPrice: big.NewInt(params.InitialBaseFee)})
->>>>>>> 18b641b0
 		gen.AddTx(tx)
 	})
 	// start node
@@ -368,18 +323,11 @@
 
 func createNode(t *testing.T) *node.Node {
 	stack, err := node.New(&node.Config{
-<<<<<<< HEAD
-		HTTPHost: "127.0.0.1",
-		HTTPPort: 0,
-		WSHost:   "127.0.0.1",
-		WSPort:   0,
-=======
 		HTTPHost:     "127.0.0.1",
 		HTTPPort:     0,
 		WSHost:       "127.0.0.1",
 		WSPort:       0,
 		HTTPTimeouts: node.DefaultConfig.HTTPTimeouts,
->>>>>>> 18b641b0
 	})
 	if err != nil {
 		t.Fatalf("could not create node: %v", err)
@@ -387,11 +335,7 @@
 	return stack
 }
 
-<<<<<<< HEAD
 func newGQLService(t *testing.T, stack *node.Node, gspec *genesisT.Genesis, genBlocks int, genfunc func(i int, gen *core.BlockGen)) *handler {
-=======
-func newGQLService(t *testing.T, stack *node.Node, gspec *core.Genesis, genBlocks int, genfunc func(i int, gen *core.BlockGen)) *handler {
->>>>>>> 18b641b0
 	ethConf := &ethconfig.Config{
 		Genesis: gspec,
 		Ethash: ethash.Config{
