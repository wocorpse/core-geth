--- conflicted
+++ resolved
@@ -1,16 +1,6 @@
-
 ## CoreGeth: An Ethereum Protocol Provider
 
-<<<<<<< HEAD
 > An [ethereum/go-ethereum](https://github.com/ethereum/go-ethereum) downstream effort to make the Ethereum Protocol accessible and extensible for a diverse ecosystem.
-=======
-[![API Reference](
-https://camo.githubusercontent.com/915b7be44ada53c290eb157634330494ebe3e30a/68747470733a2f2f676f646f632e6f72672f6769746875622e636f6d2f676f6c616e672f6764646f3f7374617475732e737667
-)](https://pkg.go.dev/github.com/ethereum/go-ethereum?tab=doc)
-[![Go Report Card](https://goreportcard.com/badge/github.com/ethereum/go-ethereum)](https://goreportcard.com/report/github.com/ethereum/go-ethereum)
-[![Travis](https://travis-ci.org/ethereum/go-ethereum.svg?branch=master)](https://travis-ci.org/ethereum/go-ethereum)
-[![Discord](https://img.shields.io/badge/discord-join%20chat-blue.svg)](https://discord.gg/nthXNEv)
->>>>>>> 6c9f040e
 
 Priority is given to reducing opinions around chain configuration, IP-based feature implementations, and API predictability.
 Upstream development from [ethereum/go-ethereum](https://github.com/ethereum/go-ethereum) is merged to this repository regularly,
@@ -75,37 +65,8 @@
 
 #### `docker run`
 
-<<<<<<< HEAD
 One of the quickest ways to get Ethereum up and running on your machine is by using
 Docker:
-=======
-The `console` subcommand has the exact same meaning as above and they are equally
-useful on the testnet too. Please, see above for their explanations if you've skipped here.
-
-Specifying the `--goerli` flag, however, will reconfigure your `geth` instance a bit:
-
- * Instead of connecting the main Ethereum network, the client will connect to the Görli
-   test network, which uses different P2P bootnodes, different network IDs and genesis
-   states.
- * Instead of using the default data directory (`~/.ethereum` on Linux for example), `geth`
-   will nest itself one level deeper into a `goerli` subfolder (`~/.ethereum/goerli` on
-   Linux). Note, on OSX and Linux this also means that attaching to a running testnet node
-   requires the use of a custom endpoint since `geth attach` will try to attach to a
-   production node endpoint by default, e.g.,
-   `geth attach <datadir>/goerli/geth.ipc`. Windows users are not affected by
-   this.
-
-*Note: Although there are some internal protective measures to prevent transactions from
-crossing over between the main network and test network, you should make sure to always
-use separate accounts for play-money and real-money. Unless you manually move
-accounts, `geth` will by default correctly separate the two networks and will not make any
-accounts available between them.*
-
-### Full node on the Rinkeby test network
-
-Go Ethereum also supports connecting to the older proof-of-authority based test network
-called [*Rinkeby*](https://www.rinkeby.io) which is operated by members of the community.
->>>>>>> 6c9f040e
 
 ```shell
 $ docker run -d \
@@ -118,20 +79,11 @@
     --rpc --rpcport 8545
 ```
 
-<<<<<<< HEAD
 This will start `geth` in fast-sync mode with a DB memory allowance of 1GB just as the
 above command does.  It will also create a persistent volume in your `$LOCAL_DATADIR` for
 saving your blockchain, as well as map the default devp2p and JSON-RPC API ports.
-=======
-### Full node on the Ropsten test network
 
-In addition to Görli and Rinkeby, Geth also supports the ancient Ropsten testnet. The
-Ropsten test network is based on the Ethash proof-of-work consensus algorithm. As such,
-it has certain extra overhead and is more susceptible to reorganization attacks due to the
-network's low difficulty/security.
->>>>>>> 6c9f040e
-
-Do not forget `--rpcaddr 0.0.0.0`, if you want to access RPC from other containers
+Do not forget `--http.addr 0.0.0.0`, if you want to access RPC from other containers
 and/or hosts. By default, `geth` binds to the local interface and RPC endpoints is not
 accessible from the outside.
 
@@ -154,98 +106,7 @@
 
 An example:
 ```shell
-<<<<<<< HEAD
 $ docker pull etclabscore/core-geth:version-1.11.1
-=======
-docker run -d --name ethereum-node -v /Users/alice/ethereum:/root \
-           -p 8545:8545 -p 30303:30303 \
-           ethereum/client-go
-```
-
-This will start `geth` in fast-sync mode with a DB memory allowance of 1GB just as the
-above command does.  It will also create a persistent volume in your home directory for
-saving your blockchain as well as map the default ports. There is also an `alpine` tag
-available for a slim version of the image.
-
-Do not forget `--http.addr 0.0.0.0`, if you want to access RPC from other containers
-and/or hosts. By default, `geth` binds to the local interface and RPC endpoints is not
-accessible from the outside.
-
-### Programmatically interfacing `geth` nodes
-
-As a developer, sooner rather than later you'll want to start interacting with `geth` and the
-Ethereum network via your own programs and not manually through the console. To aid
-this, `geth` has built-in support for a JSON-RPC based APIs ([standard APIs](https://github.com/ethereum/wiki/wiki/JSON-RPC)
-and [`geth` specific APIs](https://github.com/ethereum/go-ethereum/wiki/Management-APIs)).
-These can be exposed via HTTP, WebSockets and IPC (UNIX sockets on UNIX based
-platforms, and named pipes on Windows).
-
-The IPC interface is enabled by default and exposes all the APIs supported by `geth`,
-whereas the HTTP and WS interfaces need to manually be enabled and only expose a
-subset of APIs due to security reasons. These can be turned on/off and configured as
-you'd expect.
-
-HTTP based JSON-RPC API options:
-
-  * `--http` Enable the HTTP-RPC server
-  * `--http.addr` HTTP-RPC server listening interface (default: `localhost`)
-  * `--http.port` HTTP-RPC server listening port (default: `8545`)
-  * `--http.api` API's offered over the HTTP-RPC interface (default: `eth,net,web3`)
-  * `--http.corsdomain` Comma separated list of domains from which to accept cross origin requests (browser enforced)
-  * `--ws` Enable the WS-RPC server
-  * `--ws.addr` WS-RPC server listening interface (default: `localhost`)
-  * `--ws.port` WS-RPC server listening port (default: `8546`)
-  * `--ws.api` API's offered over the WS-RPC interface (default: `eth,net,web3`)
-  * `--ws.origins` Origins from which to accept websockets requests
-  * `--ipcdisable` Disable the IPC-RPC server
-  * `--ipcapi` API's offered over the IPC-RPC interface (default: `admin,debug,eth,miner,net,personal,shh,txpool,web3`)
-  * `--ipcpath` Filename for IPC socket/pipe within the datadir (explicit paths escape it)
-
-You'll need to use your own programming environments' capabilities (libraries, tools, etc) to
-connect via HTTP, WS or IPC to a `geth` node configured with the above flags and you'll
-need to speak [JSON-RPC](https://www.jsonrpc.org/specification) on all transports. You
-can reuse the same connection for multiple requests!
-
-**Note: Please understand the security implications of opening up an HTTP/WS based
-transport before doing so! Hackers on the internet are actively trying to subvert
-Ethereum nodes with exposed APIs! Further, all browser tabs can access locally
-running web servers, so malicious web pages could try to subvert locally available
-APIs!**
-
-### Operating a private network
-
-Maintaining your own private network is more involved as a lot of configurations taken for
-granted in the official networks need to be manually set up.
-
-#### Defining the private genesis state
-
-First, you'll need to create the genesis state of your networks, which all nodes need to be
-aware of and agree upon. This consists of a small JSON file (e.g. call it `genesis.json`):
-
-```json
-{
-  "config": {
-    "chainId": <arbitrary positive integer>,
-    "homesteadBlock": 0,
-    "eip150Block": 0,
-    "eip155Block": 0,
-    "eip158Block": 0,
-    "byzantiumBlock": 0,
-    "constantinopleBlock": 0,
-    "petersburgBlock": 0,
-    "istanbulBlock": 0
-  },
-  "alloc": {},
-  "coinbase": "0x0000000000000000000000000000000000000000",
-  "difficulty": "0x20000",
-  "extraData": "",
-  "gasLimit": "0x2fefd8",
-  "nonce": "0x0000000000000042",
-  "mixhash": "0x0000000000000000000000000000000000000000000000000000000000000000",
-  "parentHash": "0x0000000000000000000000000000000000000000000000000000000000000000",
-  "timestamp": "0x00"
-}
->>>>>>> 6c9f040e
 ```
 
 #### `docker build`
