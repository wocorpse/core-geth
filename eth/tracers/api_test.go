// Copyright 2021 The go-ethereum Authors
// This file is part of the go-ethereum library.
//
// The go-ethereum library is free software: you can redistribute it and/or modify
// it under the terms of the GNU Lesser General Public License as published by
// the Free Software Foundation, either version 3 of the License, or
// (at your option) any later version.
//
// The go-ethereum library is distributed in the hope that it will be useful,
// but WITHOUT ANY WARRANTY; without even the implied warranty of
// MERCHANTABILITY or FITNESS FOR A PARTICULAR PURPOSE. See the
// GNU Lesser General Public License for more details.
//
// You should have received a copy of the GNU Lesser General Public License
// along with the go-ethereum library. If not, see <http://www.gnu.org/licenses/>.

package tracers

import (
	"bytes"
	"context"
	"crypto/ecdsa"
	"encoding/json"
	"errors"
	"fmt"
	"math/big"
	"reflect"
	"sort"
	"sync/atomic"
	"testing"
	"time"

	"github.com/ethereum/go-ethereum/common"
	"github.com/ethereum/go-ethereum/common/hexutil"
	"github.com/ethereum/go-ethereum/consensus"
	"github.com/ethereum/go-ethereum/consensus/ethash"
	"github.com/ethereum/go-ethereum/core"
	"github.com/ethereum/go-ethereum/core/rawdb"
	"github.com/ethereum/go-ethereum/core/state"
	"github.com/ethereum/go-ethereum/core/types"
	"github.com/ethereum/go-ethereum/core/vm"
	"github.com/ethereum/go-ethereum/crypto"
	"github.com/ethereum/go-ethereum/eth/tracers/logger"
	"github.com/ethereum/go-ethereum/ethdb"
	"github.com/ethereum/go-ethereum/internal/ethapi"
	"github.com/ethereum/go-ethereum/params"
	"github.com/ethereum/go-ethereum/params/types/ctypes"
	"github.com/ethereum/go-ethereum/params/types/genesisT"
	"github.com/ethereum/go-ethereum/params/vars"
	"github.com/ethereum/go-ethereum/rpc"
)

var (
	errStateNotFound = errors.New("state not found")
	errBlockNotFound = errors.New("block not found")
)

type testBackend struct {
	chainConfig ctypes.ChainConfigurator
	engine      consensus.Engine
	chaindb     ethdb.Database
	chain       *core.BlockChain

	refHook func() // Hook is invoked when the requested state is referenced
	relHook func() // Hook is invoked when the requested state is released
}

<<<<<<< HEAD
func newTestBackend(t *testing.T, n int, gspec *genesisT.Genesis, generator func(i int, b *core.BlockGen)) *testBackend {
=======
// testBackend creates a new test backend. OBS: After test is done, teardown must be
// invoked in order to release associated resources.
func newTestBackend(t *testing.T, n int, gspec *core.Genesis, generator func(i int, b *core.BlockGen)) *testBackend {
>>>>>>> 18b641b0
	backend := &testBackend{
		chainConfig: gspec.Config,
		engine:      ethash.NewFaker(),
		chaindb:     rawdb.NewMemoryDatabase(),
	}
	// Generate blocks for testing
<<<<<<< HEAD
	gspec.Config = backend.chainConfig
	var (
		gendb   = rawdb.NewMemoryDatabase()
		genesis = core.MustCommitGenesis(gendb, gspec)
	)
	blocks, _ := core.GenerateChain(backend.chainConfig, genesis, backend.engine, gendb, n, generator)

	// Import the canonical chain
	core.MustCommitGenesis(backend.chaindb, gspec)
=======
	_, blocks, _ := core.GenerateChainWithGenesis(gspec, backend.engine, n, generator)

	// Import the canonical chain
>>>>>>> 18b641b0
	cacheConfig := &core.CacheConfig{
		TrieCleanLimit:    256,
		TrieDirtyLimit:    256,
		TrieTimeLimit:     5 * time.Minute,
		SnapshotLimit:     0,
		TrieDirtyDisabled: true, // Archive mode
	}
	chain, err := core.NewBlockChain(backend.chaindb, cacheConfig, gspec, nil, backend.engine, vm.Config{}, nil, nil)
	if err != nil {
		t.Fatalf("failed to create tester chain: %v", err)
	}
	if n, err := chain.InsertChain(blocks); err != nil {
		t.Fatalf("block %d: failed to insert into chain: %v", n, err)
	}
	backend.chain = chain
	return backend
}

func (b *testBackend) HeaderByHash(ctx context.Context, hash common.Hash) (*types.Header, error) {
	return b.chain.GetHeaderByHash(hash), nil
}

func (b *testBackend) HeaderByNumber(ctx context.Context, number rpc.BlockNumber) (*types.Header, error) {
	if number == rpc.PendingBlockNumber || number == rpc.LatestBlockNumber {
		return b.chain.CurrentHeader(), nil
	}
	return b.chain.GetHeaderByNumber(uint64(number)), nil
}

func (b *testBackend) BlockByHash(ctx context.Context, hash common.Hash) (*types.Block, error) {
	return b.chain.GetBlockByHash(hash), nil
}

func (b *testBackend) BlockByNumber(ctx context.Context, number rpc.BlockNumber) (*types.Block, error) {
	if number == rpc.PendingBlockNumber || number == rpc.LatestBlockNumber {
		return b.chain.CurrentBlock(), nil
	}
	return b.chain.GetBlockByNumber(uint64(number)), nil
}

func (b *testBackend) GetTransaction(ctx context.Context, txHash common.Hash) (*types.Transaction, common.Hash, uint64, uint64, error) {
	tx, hash, blockNumber, index := rawdb.ReadTransaction(b.chaindb, txHash)
	return tx, hash, blockNumber, index, nil
}

func (b *testBackend) RPCGasCap() uint64 {
	return 25000000
}

func (b *testBackend) ChainConfig() ctypes.ChainConfigurator {
	return b.chainConfig
}

func (b *testBackend) Engine() consensus.Engine {
	return b.engine
}

func (b *testBackend) ChainDb() ethdb.Database {
	return b.chaindb
}

// teardown releases the associated resources.
func (b *testBackend) teardown() {
	b.chain.Stop()
}

func (b *testBackend) StateAtBlock(ctx context.Context, block *types.Block, reexec uint64, base *state.StateDB, readOnly bool, preferDisk bool) (*state.StateDB, StateReleaseFunc, error) {
	statedb, err := b.chain.StateAt(block.Root())
	if err != nil {
		return nil, nil, errStateNotFound
	}
	if b.refHook != nil {
		b.refHook()
	}
	release := func() {
		if b.relHook != nil {
			b.relHook()
		}
	}
	return statedb, release, nil
}

func (b *testBackend) StateAtTransaction(ctx context.Context, block *types.Block, txIndex int, reexec uint64) (core.Message, vm.BlockContext, *state.StateDB, StateReleaseFunc, error) {
	parent := b.chain.GetBlock(block.ParentHash(), block.NumberU64()-1)
	if parent == nil {
		return nil, vm.BlockContext{}, nil, nil, errBlockNotFound
	}
	statedb, release, err := b.StateAtBlock(ctx, parent, reexec, nil, true, false)
	if err != nil {
		return nil, vm.BlockContext{}, nil, nil, errStateNotFound
	}
	if txIndex == 0 && len(block.Transactions()) == 0 {
		return nil, vm.BlockContext{}, statedb, release, nil
	}
	// Recompute transactions up to the target index.
	signer := types.MakeSigner(b.chainConfig, block.Number())
	for idx, tx := range block.Transactions() {
		msg, _ := tx.AsMessage(signer, block.BaseFee())
		txContext := core.NewEVMTxContext(msg)
		context := core.NewEVMBlockContext(block.Header(), b.chain, nil)
		if idx == txIndex {
			return msg, context, statedb, release, nil
		}
		vmenv := vm.NewEVM(context, txContext, statedb, b.chainConfig, vm.Config{})
		if _, err := core.ApplyMessage(vmenv, msg, new(core.GasPool).AddGas(tx.Gas())); err != nil {
			return nil, vm.BlockContext{}, nil, nil, fmt.Errorf("transaction %#x failed: %v", tx.Hash(), err)
		}
		statedb.Finalise(vmenv.ChainConfig().IsEnabled(vmenv.ChainConfig().GetEIP161dTransition, block.Number()))
	}
	return nil, vm.BlockContext{}, nil, nil, fmt.Errorf("transaction index %d out of range for block %#x", txIndex, block.Hash())
}

func TestTraceCall(t *testing.T) {
	t.Parallel()

	// Initialize test accounts
	accounts := newAccounts(3)
<<<<<<< HEAD
	genesis := &genesisT.Genesis{Alloc: genesisT.GenesisAlloc{
		accounts[0].addr: {Balance: big.NewInt(vars.Ether)},
		accounts[1].addr: {Balance: big.NewInt(vars.Ether)},
		accounts[2].addr: {Balance: big.NewInt(vars.Ether)},
	}}
=======
	genesis := &core.Genesis{
		Config: params.TestChainConfig,
		Alloc: core.GenesisAlloc{
			accounts[0].addr: {Balance: big.NewInt(params.Ether)},
			accounts[1].addr: {Balance: big.NewInt(params.Ether)},
			accounts[2].addr: {Balance: big.NewInt(params.Ether)},
		},
	}
>>>>>>> 18b641b0
	genBlocks := 10
	signer := types.HomesteadSigner{}
	backend := newTestBackend(t, genBlocks, genesis, func(i int, b *core.BlockGen) {
		// Transfer from account[0] to account[1]
		//    value: 1000 wei
		//    fee:   0 wei
		tx, _ := types.SignTx(types.NewTransaction(uint64(i), accounts[1].addr, big.NewInt(1000), vars.TxGas, b.BaseFee(), nil), signer, accounts[0].key)
		b.AddTx(tx)
	})
	defer backend.teardown()
	api := NewAPI(backend)
	var testSuite = []struct {
		blockNumber rpc.BlockNumber
		call        ethapi.TransactionArgs
		config      *TraceCallConfig
		expectErr   error
		expect      string
	}{
		// Standard JSON trace upon the genesis, plain transfer.
		{
			blockNumber: rpc.BlockNumber(0),
			call: ethapi.TransactionArgs{
				From:  &accounts[0].addr,
				To:    &accounts[1].addr,
				Value: (*hexutil.Big)(big.NewInt(1000)),
			},
			config:    nil,
			expectErr: nil,
			expect:    `{"gas":21000,"failed":false,"returnValue":"","structLogs":[]}`,
		},
		// Standard JSON trace upon the head, plain transfer.
		{
			blockNumber: rpc.BlockNumber(genBlocks),
			call: ethapi.TransactionArgs{
				From:  &accounts[0].addr,
				To:    &accounts[1].addr,
				Value: (*hexutil.Big)(big.NewInt(1000)),
			},
			config:    nil,
			expectErr: nil,
			expect:    `{"gas":21000,"failed":false,"returnValue":"","structLogs":[]}`,
		},
		// Standard JSON trace upon the non-existent block, error expects
		{
			blockNumber: rpc.BlockNumber(genBlocks + 1),
			call: ethapi.TransactionArgs{
				From:  &accounts[0].addr,
				To:    &accounts[1].addr,
				Value: (*hexutil.Big)(big.NewInt(1000)),
			},
			config:    nil,
			expectErr: fmt.Errorf("block #%d not found", genBlocks+1),
			//expect:    nil,
		},
		// Standard JSON trace upon the latest block
		{
			blockNumber: rpc.LatestBlockNumber,
			call: ethapi.TransactionArgs{
				From:  &accounts[0].addr,
				To:    &accounts[1].addr,
				Value: (*hexutil.Big)(big.NewInt(1000)),
			},
			config:    nil,
			expectErr: nil,
			expect:    `{"gas":21000,"failed":false,"returnValue":"","structLogs":[]}`,
		},
		// Tracing on 'pending' should fail:
		{
			blockNumber: rpc.PendingBlockNumber,
			call: ethapi.TransactionArgs{
				From:  &accounts[0].addr,
				To:    &accounts[1].addr,
				Value: (*hexutil.Big)(big.NewInt(1000)),
			},
			config:    nil,
			expectErr: errors.New("tracing on top of pending is not supported"),
		},
		{
			blockNumber: rpc.LatestBlockNumber,
			call: ethapi.TransactionArgs{
				From:  &accounts[0].addr,
				Input: &hexutil.Bytes{0x43}, // blocknumber
			},
			config: &TraceCallConfig{
				BlockOverrides: &ethapi.BlockOverrides{Number: (*hexutil.Big)(big.NewInt(0x1337))},
			},
			expectErr: nil,
			expect: ` {"gas":53018,"failed":false,"returnValue":"","structLogs":[
		{"pc":0,"op":"NUMBER","gas":24946984,"gasCost":2,"depth":1,"stack":[]},
		{"pc":1,"op":"STOP","gas":24946982,"gasCost":0,"depth":1,"stack":["0x1337"]}]}`,
		},
	}
	for i, testspec := range testSuite {
		result, err := api.TraceCall(context.Background(), testspec.call, rpc.BlockNumberOrHash{BlockNumber: &testspec.blockNumber}, testspec.config)
		if testspec.expectErr != nil {
			if err == nil {
				t.Errorf("test %d: expect error %v, got nothing", i, testspec.expectErr)
				continue
			}
			if !reflect.DeepEqual(err, testspec.expectErr) {
				t.Errorf("test %d: error mismatch, want %v, git %v", i, testspec.expectErr, err)
			}
		} else {
			if err != nil {
				t.Errorf("test %d: expect no error, got %v", i, err)
				continue
			}
			var have *logger.ExecutionResult
			if err := json.Unmarshal(result.(json.RawMessage), &have); err != nil {
				t.Errorf("test %d: failed to unmarshal result %v", i, err)
			}
			var want *logger.ExecutionResult
			if err := json.Unmarshal([]byte(testspec.expect), &want); err != nil {
				t.Errorf("test %d: failed to unmarshal result %v", i, err)
			}
			if !reflect.DeepEqual(have, want) {
				t.Errorf("test %d: result mismatch, want %v, got %v", i, testspec.expect, string(result.(json.RawMessage)))
			}
		}
	}
}

func TestTraceTransaction(t *testing.T) {
	t.Parallel()

	// Initialize test accounts
	accounts := newAccounts(2)
<<<<<<< HEAD
	genesis := &genesisT.Genesis{Alloc: genesisT.GenesisAlloc{
		accounts[0].addr: {Balance: big.NewInt(vars.Ether)},
		accounts[1].addr: {Balance: big.NewInt(vars.Ether)},
	}}
=======
	genesis := &core.Genesis{
		Config: params.TestChainConfig,
		Alloc: core.GenesisAlloc{
			accounts[0].addr: {Balance: big.NewInt(params.Ether)},
			accounts[1].addr: {Balance: big.NewInt(params.Ether)},
		},
	}
>>>>>>> 18b641b0
	target := common.Hash{}
	signer := types.HomesteadSigner{}
	backend := newTestBackend(t, 1, genesis, func(i int, b *core.BlockGen) {
		// Transfer from account[0] to account[1]
		//    value: 1000 wei
		//    fee:   0 wei
		tx, _ := types.SignTx(types.NewTransaction(uint64(i), accounts[1].addr, big.NewInt(1000), vars.TxGas, b.BaseFee(), nil), signer, accounts[0].key)
		b.AddTx(tx)
		target = tx.Hash()
	})
	defer backend.chain.Stop()
	api := NewAPI(backend)
	result, err := api.TraceTransaction(context.Background(), target, nil)
	if err != nil {
		t.Errorf("Failed to trace transaction %v", err)
	}
	var have *logger.ExecutionResult
	if err := json.Unmarshal(result.(json.RawMessage), &have); err != nil {
		t.Errorf("failed to unmarshal result %v", err)
	}
	if !reflect.DeepEqual(have, &logger.ExecutionResult{
		Gas:         vars.TxGas,
		Failed:      false,
		ReturnValue: "",
		StructLogs:  []logger.StructLogRes{},
	}) {
		t.Error("Transaction tracing result is different")
	}

	// Test non-existent transaction
	_, err = api.TraceTransaction(context.Background(), common.Hash{42}, nil)
	if !errors.Is(err, errTxNotFound) {
		t.Fatalf("want %v, have %v", errTxNotFound, err)
	}
}

func TestTraceBlock(t *testing.T) {
	t.Parallel()

	// Initialize test accounts
	accounts := newAccounts(3)
<<<<<<< HEAD
	genesis := &genesisT.Genesis{Alloc: genesisT.GenesisAlloc{
		accounts[0].addr: {Balance: big.NewInt(vars.Ether)},
		accounts[1].addr: {Balance: big.NewInt(vars.Ether)},
		accounts[2].addr: {Balance: big.NewInt(vars.Ether)},
	}}
=======
	genesis := &core.Genesis{
		Config: params.TestChainConfig,
		Alloc: core.GenesisAlloc{
			accounts[0].addr: {Balance: big.NewInt(params.Ether)},
			accounts[1].addr: {Balance: big.NewInt(params.Ether)},
			accounts[2].addr: {Balance: big.NewInt(params.Ether)},
		},
	}
>>>>>>> 18b641b0
	genBlocks := 10
	signer := types.HomesteadSigner{}
	backend := newTestBackend(t, genBlocks, genesis, func(i int, b *core.BlockGen) {
		// Transfer from account[0] to account[1]
		//    value: 1000 wei
		//    fee:   0 wei
		tx, _ := types.SignTx(types.NewTransaction(uint64(i), accounts[1].addr, big.NewInt(1000), vars.TxGas, b.BaseFee(), nil), signer, accounts[0].key)
		b.AddTx(tx)
	})
	defer backend.chain.Stop()
	api := NewAPI(backend)

	var testSuite = []struct {
		blockNumber rpc.BlockNumber
		config      *TraceConfig
		want        string
		expectErr   error
	}{
		// Trace genesis block, expect error
		{
			blockNumber: rpc.BlockNumber(0),
			expectErr:   errors.New("genesis is not traceable"),
		},
		// Trace head block
		{
			blockNumber: rpc.BlockNumber(genBlocks),
			want:        `[{"result":{"gas":21000,"failed":false,"returnValue":"","structLogs":[]}}]`,
		},
		// Trace non-existent block
		{
			blockNumber: rpc.BlockNumber(genBlocks + 1),
			expectErr:   fmt.Errorf("block #%d not found", genBlocks+1),
		},
		// Trace latest block
		{
			blockNumber: rpc.LatestBlockNumber,
			want:        `[{"result":{"gas":21000,"failed":false,"returnValue":"","structLogs":[]}}]`,
		},
		// Trace pending block
		{
			blockNumber: rpc.PendingBlockNumber,
			want:        `[{"result":{"gas":21000,"failed":false,"returnValue":"","structLogs":[]}}]`,
		},
	}
	for i, tc := range testSuite {
		result, err := api.TraceBlockByNumber(context.Background(), tc.blockNumber, tc.config)
		if tc.expectErr != nil {
			if err == nil {
				t.Errorf("test %d, want error %v", i, tc.expectErr)
				continue
			}
			if !reflect.DeepEqual(err, tc.expectErr) {
				t.Errorf("test %d: error mismatch, want %v, get %v", i, tc.expectErr, err)
			}
			continue
		}
		if err != nil {
			t.Errorf("test %d, want no error, have %v", i, err)
			continue
		}
		have, _ := json.Marshal(result)
		want := tc.want
		if string(have) != want {
			t.Errorf("test %d, result mismatch, have\n%v\n, want\n%v\n", i, string(have), want)
		}
	}
}

func TestTracingWithOverrides(t *testing.T) {
	t.Parallel()
	// Initialize test accounts
	accounts := newAccounts(3)
<<<<<<< HEAD
	genesis := &genesisT.Genesis{Alloc: genesisT.GenesisAlloc{
		accounts[0].addr: {Balance: big.NewInt(vars.Ether)},
		accounts[1].addr: {Balance: big.NewInt(vars.Ether)},
		accounts[2].addr: {Balance: big.NewInt(vars.Ether)},
	}}
=======
	storageAccount := common.Address{0x13, 37}
	genesis := &core.Genesis{
		Config: params.TestChainConfig,
		Alloc: core.GenesisAlloc{
			accounts[0].addr: {Balance: big.NewInt(params.Ether)},
			accounts[1].addr: {Balance: big.NewInt(params.Ether)},
			accounts[2].addr: {Balance: big.NewInt(params.Ether)},
			// An account with existing storage
			storageAccount: {
				Balance: new(big.Int),
				Storage: map[common.Hash]common.Hash{
					common.HexToHash("0x03"): common.HexToHash("0x33"),
					common.HexToHash("0x04"): common.HexToHash("0x44"),
				},
			},
		},
	}
>>>>>>> 18b641b0
	genBlocks := 10
	signer := types.HomesteadSigner{}
	backend := newTestBackend(t, genBlocks, genesis, func(i int, b *core.BlockGen) {
		// Transfer from account[0] to account[1]
		//    value: 1000 wei
		//    fee:   0 wei
		tx, _ := types.SignTx(types.NewTransaction(uint64(i), accounts[1].addr, big.NewInt(1000), vars.TxGas, b.BaseFee(), nil), signer, accounts[0].key)
		b.AddTx(tx)
	})
	defer backend.chain.Stop()
	api := NewAPI(backend)
	randomAccounts := newAccounts(3)
	type res struct {
		Gas         int
		Failed      bool
		ReturnValue string
	}
	var testSuite = []struct {
		blockNumber rpc.BlockNumber
		call        ethapi.TransactionArgs
		config      *TraceCallConfig
		expectErr   error
		want        string
	}{
		// Call which can only succeed if state is state overridden
		{
			blockNumber: rpc.LatestBlockNumber,
			call: ethapi.TransactionArgs{
				From:  &randomAccounts[0].addr,
				To:    &randomAccounts[1].addr,
				Value: (*hexutil.Big)(big.NewInt(1000)),
			},
			config: &TraceCallConfig{
				StateOverrides: &ethapi.StateOverride{
					randomAccounts[0].addr: ethapi.OverrideAccount{Balance: newRPCBalance(new(big.Int).Mul(big.NewInt(1), big.NewInt(vars.Ether)))},
				},
			},
			want: `{"gas":21000,"failed":false,"returnValue":""}`,
		},
		// Invalid call without state overriding
		{
			blockNumber: rpc.LatestBlockNumber,
			call: ethapi.TransactionArgs{
				From:  &randomAccounts[0].addr,
				To:    &randomAccounts[1].addr,
				Value: (*hexutil.Big)(big.NewInt(1000)),
			},
			config:    &TraceCallConfig{},
			expectErr: core.ErrInsufficientFunds,
		},
		// Successful simple contract call
		//
		// // SPDX-License-Identifier: GPL-3.0
		//
		//  pragma solidity >=0.7.0 <0.8.0;
		//
		//  /**
		//   * @title Storage
		//   * @dev Store & retrieve value in a variable
		//   */
		//  contract Storage {
		//      uint256 public number;
		//      constructor() {
		//          number = block.number;
		//      }
		//  }
		{
			blockNumber: rpc.LatestBlockNumber,
			call: ethapi.TransactionArgs{
				From: &randomAccounts[0].addr,
				To:   &randomAccounts[2].addr,
				Data: newRPCBytes(common.Hex2Bytes("8381f58a")), // call number()
			},
			config: &TraceCallConfig{
				// Tracer: &tracer,
				StateOverrides: &ethapi.StateOverride{
					randomAccounts[2].addr: ethapi.OverrideAccount{
						Code:      newRPCBytes(common.Hex2Bytes("6080604052348015600f57600080fd5b506004361060285760003560e01c80638381f58a14602d575b600080fd5b60336049565b6040518082815260200191505060405180910390f35b6000548156fea2646970667358221220eab35ffa6ab2adfe380772a48b8ba78e82a1b820a18fcb6f59aa4efb20a5f60064736f6c63430007040033")),
						StateDiff: newStates([]common.Hash{{}}, []common.Hash{common.BigToHash(big.NewInt(123))}),
					},
				},
			},
			want: `{"gas":23347,"failed":false,"returnValue":"000000000000000000000000000000000000000000000000000000000000007b"}`,
		},
		{ // Override blocknumber
			blockNumber: rpc.LatestBlockNumber,
			call: ethapi.TransactionArgs{
				From: &accounts[0].addr,
				// BLOCKNUMBER PUSH1 MSTORE
				Input: newRPCBytes(common.Hex2Bytes("4360005260206000f3")),
				//&hexutil.Bytes{0x43}, // blocknumber
			},
			config: &TraceCallConfig{
				BlockOverrides: &ethapi.BlockOverrides{Number: (*hexutil.Big)(big.NewInt(0x1337))},
			},
			want: `{"gas":59537,"failed":false,"returnValue":"0000000000000000000000000000000000000000000000000000000000001337"}`,
		},
		{ // Override blocknumber, and query a blockhash
			blockNumber: rpc.LatestBlockNumber,
			call: ethapi.TransactionArgs{
				From: &accounts[0].addr,
				Input: &hexutil.Bytes{
					0x60, 0x00, 0x40, // BLOCKHASH(0)
					0x60, 0x00, 0x52, // STORE memory offset 0
					0x61, 0x13, 0x36, 0x40, // BLOCKHASH(0x1336)
					0x60, 0x20, 0x52, // STORE memory offset 32
					0x61, 0x13, 0x37, 0x40, // BLOCKHASH(0x1337)
					0x60, 0x40, 0x52, // STORE memory offset 64
					0x60, 0x60, 0x60, 0x00, 0xf3, // RETURN (0-96)

				}, // blocknumber
			},
			config: &TraceCallConfig{
				BlockOverrides: &ethapi.BlockOverrides{Number: (*hexutil.Big)(big.NewInt(0x1337))},
			},
			want: `{"gas":72666,"failed":false,"returnValue":"000000000000000000000000000000000000000000000000000000000000000000000000000000000000000000000000000000000000000000000000000000000000000000000000000000000000000000000000000000000000000000000000"}`,
		},
		/*
			pragma solidity =0.8.12;

			contract Test {
			    uint private x;

			    function test2() external {
			        x = 1337;
			        revert();
			    }

			    function test() external returns (uint) {
			        x = 1;
			        try this.test2() {} catch (bytes memory) {}
			        return x;
			    }
			}
		*/
		{ // First with only code override, not storage override
			blockNumber: rpc.LatestBlockNumber,
			call: ethapi.TransactionArgs{
				From: &randomAccounts[0].addr,
				To:   &randomAccounts[2].addr,
				Data: newRPCBytes(common.Hex2Bytes("f8a8fd6d")), //
			},
			config: &TraceCallConfig{
				StateOverrides: &ethapi.StateOverride{
					randomAccounts[2].addr: ethapi.OverrideAccount{
						Code: newRPCBytes(common.Hex2Bytes("6080604052348015600f57600080fd5b506004361060325760003560e01c806366e41cb7146037578063f8a8fd6d14603f575b600080fd5b603d6057565b005b60456062565b60405190815260200160405180910390f35b610539600090815580fd5b60006001600081905550306001600160a01b03166366e41cb76040518163ffffffff1660e01b8152600401600060405180830381600087803b15801560a657600080fd5b505af192505050801560b6575060015b60e9573d80801560e1576040519150601f19603f3d011682016040523d82523d6000602084013e60e6565b606091505b50505b506000549056fea26469706673582212205ce45de745a5308f713cb2f448589177ba5a442d1a2eff945afaa8915961b4d064736f6c634300080c0033")),
					},
				},
			},
			want: `{"gas":44100,"failed":false,"returnValue":"0000000000000000000000000000000000000000000000000000000000000001"}`,
		},
		{ // Same again, this time with storage override
			blockNumber: rpc.LatestBlockNumber,
			call: ethapi.TransactionArgs{
				From: &randomAccounts[0].addr,
				To:   &randomAccounts[2].addr,
				Data: newRPCBytes(common.Hex2Bytes("f8a8fd6d")), //
			},
			config: &TraceCallConfig{
				StateOverrides: &ethapi.StateOverride{
					randomAccounts[2].addr: ethapi.OverrideAccount{
						Code:  newRPCBytes(common.Hex2Bytes("6080604052348015600f57600080fd5b506004361060325760003560e01c806366e41cb7146037578063f8a8fd6d14603f575b600080fd5b603d6057565b005b60456062565b60405190815260200160405180910390f35b610539600090815580fd5b60006001600081905550306001600160a01b03166366e41cb76040518163ffffffff1660e01b8152600401600060405180830381600087803b15801560a657600080fd5b505af192505050801560b6575060015b60e9573d80801560e1576040519150601f19603f3d011682016040523d82523d6000602084013e60e6565b606091505b50505b506000549056fea26469706673582212205ce45de745a5308f713cb2f448589177ba5a442d1a2eff945afaa8915961b4d064736f6c634300080c0033")),
						State: newStates([]common.Hash{{}}, []common.Hash{{}}),
					},
				},
			},
			//want: `{"gas":46900,"failed":false,"returnValue":"0000000000000000000000000000000000000000000000000000000000000539"}`,
			want: `{"gas":44100,"failed":false,"returnValue":"0000000000000000000000000000000000000000000000000000000000000001"}`,
		},
		{ // No state override
			blockNumber: rpc.LatestBlockNumber,
			call: ethapi.TransactionArgs{
				From: &randomAccounts[0].addr,
				To:   &storageAccount,
				Data: newRPCBytes(common.Hex2Bytes("f8a8fd6d")), //
			},
			config: &TraceCallConfig{
				StateOverrides: &ethapi.StateOverride{
					storageAccount: ethapi.OverrideAccount{
						Code: newRPCBytes([]byte{
							// SLOAD(3) + SLOAD(4) (which is 0x77)
							byte(vm.PUSH1), 0x04,
							byte(vm.SLOAD),
							byte(vm.PUSH1), 0x03,
							byte(vm.SLOAD),
							byte(vm.ADD),
							// 0x77 -> MSTORE(0)
							byte(vm.PUSH1), 0x00,
							byte(vm.MSTORE),
							// RETURN (0, 32)
							byte(vm.PUSH1), 32,
							byte(vm.PUSH1), 00,
							byte(vm.RETURN),
						}),
					},
				},
			},
			want: `{"gas":25288,"failed":false,"returnValue":"0000000000000000000000000000000000000000000000000000000000000077"}`,
		},
		{ // Full state override
			// The original storage is
			// 3: 0x33
			// 4: 0x44
			// With a full override, where we set 3:0x11, the slot 4 should be
			// removed. So SLOT(3)+SLOT(4) should be 0x11.
			blockNumber: rpc.LatestBlockNumber,
			call: ethapi.TransactionArgs{
				From: &randomAccounts[0].addr,
				To:   &storageAccount,
				Data: newRPCBytes(common.Hex2Bytes("f8a8fd6d")), //
			},
			config: &TraceCallConfig{
				StateOverrides: &ethapi.StateOverride{
					storageAccount: ethapi.OverrideAccount{
						Code: newRPCBytes([]byte{
							// SLOAD(3) + SLOAD(4) (which is now 0x11 + 0x00)
							byte(vm.PUSH1), 0x04,
							byte(vm.SLOAD),
							byte(vm.PUSH1), 0x03,
							byte(vm.SLOAD),
							byte(vm.ADD),
							// 0x11 -> MSTORE(0)
							byte(vm.PUSH1), 0x00,
							byte(vm.MSTORE),
							// RETURN (0, 32)
							byte(vm.PUSH1), 32,
							byte(vm.PUSH1), 00,
							byte(vm.RETURN),
						}),
						State: newStates(
							[]common.Hash{common.HexToHash("0x03")},
							[]common.Hash{common.HexToHash("0x11")}),
					},
				},
			},
			want: `{"gas":25288,"failed":false,"returnValue":"0000000000000000000000000000000000000000000000000000000000000011"}`,
		},
		{ // Partial state override
			// The original storage is
			// 3: 0x33
			// 4: 0x44
			// With a partial override, where we set 3:0x11, the slot 4 as before.
			// So SLOT(3)+SLOT(4) should be 0x55.
			blockNumber: rpc.LatestBlockNumber,
			call: ethapi.TransactionArgs{
				From: &randomAccounts[0].addr,
				To:   &storageAccount,
				Data: newRPCBytes(common.Hex2Bytes("f8a8fd6d")), //
			},
			config: &TraceCallConfig{
				StateOverrides: &ethapi.StateOverride{
					storageAccount: ethapi.OverrideAccount{
						Code: newRPCBytes([]byte{
							// SLOAD(3) + SLOAD(4) (which is now 0x11 + 0x44)
							byte(vm.PUSH1), 0x04,
							byte(vm.SLOAD),
							byte(vm.PUSH1), 0x03,
							byte(vm.SLOAD),
							byte(vm.ADD),
							// 0x55 -> MSTORE(0)
							byte(vm.PUSH1), 0x00,
							byte(vm.MSTORE),
							// RETURN (0, 32)
							byte(vm.PUSH1), 32,
							byte(vm.PUSH1), 00,
							byte(vm.RETURN),
						}),
						StateDiff: &map[common.Hash]common.Hash{
							common.HexToHash("0x03"): common.HexToHash("0x11"),
						},
					},
				},
			},
			want: `{"gas":25288,"failed":false,"returnValue":"0000000000000000000000000000000000000000000000000000000000000055"}`,
		},
	}
	for i, tc := range testSuite {
		result, err := api.TraceCall(context.Background(), tc.call, rpc.BlockNumberOrHash{BlockNumber: &tc.blockNumber}, tc.config)
		if tc.expectErr != nil {
			if err == nil {
				t.Errorf("test %d: want error %v, have nothing", i, tc.expectErr)
				continue
			}
			if !errors.Is(err, tc.expectErr) {
				t.Errorf("test %d: error mismatch, want %v, have %v", i, tc.expectErr, err)
			}
			continue
		}
		if err != nil {
			t.Errorf("test %d: want no error, have %v", i, err)
			continue
		}
		// Turn result into res-struct
		var (
			have res
			want res
		)
		resBytes, _ := json.Marshal(result)
		json.Unmarshal(resBytes, &have)
		json.Unmarshal([]byte(tc.want), &want)
		if !reflect.DeepEqual(have, want) {
			t.Logf("result: %v\n", string(resBytes))
			t.Errorf("test %d, result mismatch, have\n%v\n, want\n%v\n", i, have, want)
		}
	}
}

type Account struct {
	key  *ecdsa.PrivateKey
	addr common.Address
}

type Accounts []Account

func (a Accounts) Len() int           { return len(a) }
func (a Accounts) Swap(i, j int)      { a[i], a[j] = a[j], a[i] }
func (a Accounts) Less(i, j int) bool { return bytes.Compare(a[i].addr.Bytes(), a[j].addr.Bytes()) < 0 }

func newAccounts(n int) (accounts Accounts) {
	for i := 0; i < n; i++ {
		key, _ := crypto.GenerateKey()
		addr := crypto.PubkeyToAddress(key.PublicKey)
		accounts = append(accounts, Account{key: key, addr: addr})
	}
	sort.Sort(accounts)
	return accounts
}

func newRPCBalance(balance *big.Int) **hexutil.Big {
	rpcBalance := (*hexutil.Big)(balance)
	return &rpcBalance
}

func newRPCBytes(bytes []byte) *hexutil.Bytes {
	rpcBytes := hexutil.Bytes(bytes)
	return &rpcBytes
}

func newStates(keys []common.Hash, vals []common.Hash) *map[common.Hash]common.Hash {
	if len(keys) != len(vals) {
		panic("invalid input")
	}
	m := make(map[common.Hash]common.Hash)
	for i := 0; i < len(keys); i++ {
		m[keys[i]] = vals[i]
	}
	return &m
}

func TestTraceChain(t *testing.T) {
	// Initialize test accounts
	accounts := newAccounts(3)
	genesis := &core.Genesis{
		Config: params.TestChainConfig,
		Alloc: core.GenesisAlloc{
			accounts[0].addr: {Balance: big.NewInt(params.Ether)},
			accounts[1].addr: {Balance: big.NewInt(params.Ether)},
			accounts[2].addr: {Balance: big.NewInt(params.Ether)},
		},
	}
	genBlocks := 50
	signer := types.HomesteadSigner{}

	var (
		ref   uint32 // total refs has made
		rel   uint32 // total rels has made
		nonce uint64
	)
	backend := newTestBackend(t, genBlocks, genesis, func(i int, b *core.BlockGen) {
		// Transfer from account[0] to account[1]
		//    value: 1000 wei
		//    fee:   0 wei
		for j := 0; j < i+1; j++ {
			tx, _ := types.SignTx(types.NewTransaction(nonce, accounts[1].addr, big.NewInt(1000), params.TxGas, b.BaseFee(), nil), signer, accounts[0].key)
			b.AddTx(tx)
			nonce += 1
		}
	})
	backend.refHook = func() { atomic.AddUint32(&ref, 1) }
	backend.relHook = func() { atomic.AddUint32(&rel, 1) }
	api := NewAPI(backend)

	single := `{"result":{"gas":21000,"failed":false,"returnValue":"","structLogs":[]}}`
	var cases = []struct {
		start  uint64
		end    uint64
		config *TraceConfig
	}{
		{0, 50, nil},  // the entire chain range, blocks [1, 50]
		{10, 20, nil}, // the middle chain range, blocks [11, 20]
	}
	for _, c := range cases {
		ref, rel = 0, 0 // clean up the counters

		from, _ := api.blockByNumber(context.Background(), rpc.BlockNumber(c.start))
		to, _ := api.blockByNumber(context.Background(), rpc.BlockNumber(c.end))
		resCh := api.traceChain(from, to, c.config, nil)

		next := c.start + 1
		for result := range resCh {
			if next != uint64(result.Block) {
				t.Error("Unexpected tracing block")
			}
			if len(result.Traces) != int(next) {
				t.Error("Unexpected tracing result")
			}
			for _, trace := range result.Traces {
				blob, _ := json.Marshal(trace)
				if string(blob) != single {
					t.Error("Unexpected tracing result")
				}
			}
			next += 1
		}
		if next != c.end+1 {
			t.Error("Missing tracing block")
		}
		if ref != rel {
			t.Errorf("Ref and deref actions are not equal, ref %d rel %d", ref, rel)
		}
	}
}<|MERGE_RESOLUTION|>--- conflicted
+++ resolved
@@ -65,34 +65,18 @@
 	relHook func() // Hook is invoked when the requested state is released
 }
 
-<<<<<<< HEAD
-func newTestBackend(t *testing.T, n int, gspec *genesisT.Genesis, generator func(i int, b *core.BlockGen)) *testBackend {
-=======
 // testBackend creates a new test backend. OBS: After test is done, teardown must be
 // invoked in order to release associated resources.
-func newTestBackend(t *testing.T, n int, gspec *core.Genesis, generator func(i int, b *core.BlockGen)) *testBackend {
->>>>>>> 18b641b0
+func newTestBackend(t *testing.T, n int, gspec *genesisT.Genesis, generator func(i int, b *core.BlockGen)) *testBackend {
 	backend := &testBackend{
 		chainConfig: gspec.Config,
 		engine:      ethash.NewFaker(),
 		chaindb:     rawdb.NewMemoryDatabase(),
 	}
 	// Generate blocks for testing
-<<<<<<< HEAD
-	gspec.Config = backend.chainConfig
-	var (
-		gendb   = rawdb.NewMemoryDatabase()
-		genesis = core.MustCommitGenesis(gendb, gspec)
-	)
-	blocks, _ := core.GenerateChain(backend.chainConfig, genesis, backend.engine, gendb, n, generator)
+	_, blocks, _ := core.GenerateChainWithGenesis(gspec, backend.engine, n, generator)
 
 	// Import the canonical chain
-	core.MustCommitGenesis(backend.chaindb, gspec)
-=======
-	_, blocks, _ := core.GenerateChainWithGenesis(gspec, backend.engine, n, generator)
-
-	// Import the canonical chain
->>>>>>> 18b641b0
 	cacheConfig := &core.CacheConfig{
 		TrieCleanLimit:    256,
 		TrieDirtyLimit:    256,
@@ -210,22 +194,14 @@
 
 	// Initialize test accounts
 	accounts := newAccounts(3)
-<<<<<<< HEAD
-	genesis := &genesisT.Genesis{Alloc: genesisT.GenesisAlloc{
-		accounts[0].addr: {Balance: big.NewInt(vars.Ether)},
-		accounts[1].addr: {Balance: big.NewInt(vars.Ether)},
-		accounts[2].addr: {Balance: big.NewInt(vars.Ether)},
-	}}
-=======
-	genesis := &core.Genesis{
+	genesis := &genesisT.Genesis{
 		Config: params.TestChainConfig,
-		Alloc: core.GenesisAlloc{
-			accounts[0].addr: {Balance: big.NewInt(params.Ether)},
-			accounts[1].addr: {Balance: big.NewInt(params.Ether)},
-			accounts[2].addr: {Balance: big.NewInt(params.Ether)},
-		},
-	}
->>>>>>> 18b641b0
+		Alloc: genesisT.GenesisAlloc{
+			accounts[0].addr: {Balance: big.NewInt(vars.Ether)},
+			accounts[1].addr: {Balance: big.NewInt(vars.Ether)},
+			accounts[2].addr: {Balance: big.NewInt(vars.Ether)},
+		},
+	}
 	genBlocks := 10
 	signer := types.HomesteadSigner{}
 	backend := newTestBackend(t, genBlocks, genesis, func(i int, b *core.BlockGen) {
@@ -353,20 +329,13 @@
 
 	// Initialize test accounts
 	accounts := newAccounts(2)
-<<<<<<< HEAD
-	genesis := &genesisT.Genesis{Alloc: genesisT.GenesisAlloc{
-		accounts[0].addr: {Balance: big.NewInt(vars.Ether)},
-		accounts[1].addr: {Balance: big.NewInt(vars.Ether)},
-	}}
-=======
-	genesis := &core.Genesis{
+	genesis := &genesisT.Genesis{
 		Config: params.TestChainConfig,
-		Alloc: core.GenesisAlloc{
-			accounts[0].addr: {Balance: big.NewInt(params.Ether)},
-			accounts[1].addr: {Balance: big.NewInt(params.Ether)},
-		},
-	}
->>>>>>> 18b641b0
+		Alloc: genesisT.GenesisAlloc{
+			accounts[0].addr: {Balance: big.NewInt(vars.Ether)},
+			accounts[1].addr: {Balance: big.NewInt(vars.Ether)},
+		},
+	}
 	target := common.Hash{}
 	signer := types.HomesteadSigner{}
 	backend := newTestBackend(t, 1, genesis, func(i int, b *core.BlockGen) {
@@ -408,22 +377,14 @@
 
 	// Initialize test accounts
 	accounts := newAccounts(3)
-<<<<<<< HEAD
-	genesis := &genesisT.Genesis{Alloc: genesisT.GenesisAlloc{
-		accounts[0].addr: {Balance: big.NewInt(vars.Ether)},
-		accounts[1].addr: {Balance: big.NewInt(vars.Ether)},
-		accounts[2].addr: {Balance: big.NewInt(vars.Ether)},
-	}}
-=======
-	genesis := &core.Genesis{
+	genesis := &genesisT.Genesis{
 		Config: params.TestChainConfig,
-		Alloc: core.GenesisAlloc{
-			accounts[0].addr: {Balance: big.NewInt(params.Ether)},
-			accounts[1].addr: {Balance: big.NewInt(params.Ether)},
-			accounts[2].addr: {Balance: big.NewInt(params.Ether)},
-		},
-	}
->>>>>>> 18b641b0
+		Alloc: genesisT.GenesisAlloc{
+			accounts[0].addr: {Balance: big.NewInt(vars.Ether)},
+			accounts[1].addr: {Balance: big.NewInt(vars.Ether)},
+			accounts[2].addr: {Balance: big.NewInt(vars.Ether)},
+		},
+	}
 	genBlocks := 10
 	signer := types.HomesteadSigner{}
 	backend := newTestBackend(t, genBlocks, genesis, func(i int, b *core.BlockGen) {
@@ -496,20 +457,13 @@
 	t.Parallel()
 	// Initialize test accounts
 	accounts := newAccounts(3)
-<<<<<<< HEAD
-	genesis := &genesisT.Genesis{Alloc: genesisT.GenesisAlloc{
-		accounts[0].addr: {Balance: big.NewInt(vars.Ether)},
-		accounts[1].addr: {Balance: big.NewInt(vars.Ether)},
-		accounts[2].addr: {Balance: big.NewInt(vars.Ether)},
-	}}
-=======
 	storageAccount := common.Address{0x13, 37}
-	genesis := &core.Genesis{
+	genesis := &genesisT.Genesis{
 		Config: params.TestChainConfig,
-		Alloc: core.GenesisAlloc{
-			accounts[0].addr: {Balance: big.NewInt(params.Ether)},
-			accounts[1].addr: {Balance: big.NewInt(params.Ether)},
-			accounts[2].addr: {Balance: big.NewInt(params.Ether)},
+		Alloc: genesisT.GenesisAlloc{
+			accounts[0].addr: {Balance: big.NewInt(vars.Ether)},
+			accounts[1].addr: {Balance: big.NewInt(vars.Ether)},
+			accounts[2].addr: {Balance: big.NewInt(vars.Ether)},
 			// An account with existing storage
 			storageAccount: {
 				Balance: new(big.Int),
@@ -520,7 +474,6 @@
 			},
 		},
 	}
->>>>>>> 18b641b0
 	genBlocks := 10
 	signer := types.HomesteadSigner{}
 	backend := newTestBackend(t, genBlocks, genesis, func(i int, b *core.BlockGen) {
@@ -873,12 +826,12 @@
 func TestTraceChain(t *testing.T) {
 	// Initialize test accounts
 	accounts := newAccounts(3)
-	genesis := &core.Genesis{
+	genesis := &genesisT.Genesis{
 		Config: params.TestChainConfig,
-		Alloc: core.GenesisAlloc{
-			accounts[0].addr: {Balance: big.NewInt(params.Ether)},
-			accounts[1].addr: {Balance: big.NewInt(params.Ether)},
-			accounts[2].addr: {Balance: big.NewInt(params.Ether)},
+		Alloc: genesisT.GenesisAlloc{
+			accounts[0].addr: {Balance: big.NewInt(vars.Ether)},
+			accounts[1].addr: {Balance: big.NewInt(vars.Ether)},
+			accounts[2].addr: {Balance: big.NewInt(vars.Ether)},
 		},
 	}
 	genBlocks := 50
