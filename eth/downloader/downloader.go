--- conflicted
+++ resolved
@@ -56,18 +56,11 @@
 	qosConfidenceCap = 10   // Number of peers above which not to modify RTT confidence
 	qosTuningImpact  = 0.25 // Impact that a new tuning target has on the previous value
 
-<<<<<<< HEAD
-	maxQueuedHeaders         = 32 * 1024                  // [eth/62] Maximum number of headers to queue for import (DOS protection)
-	maxHeadersProcess        = 2048                       // Number of header download results to import at once into the chain
-	maxResultsProcess        = 2048                       // Number of content download results to import at once into the chain
-	maxForkAncestry   uint64 = vars.ImmutabilityThreshold // Maximum chain reorganisation (locally redeclared so tests can reduce it)
-=======
 	maxQueuedHeaders            = 32 * 1024                         // [eth/62] Maximum number of headers to queue for import (DOS protection)
 	maxHeadersProcess           = 2048                              // Number of header download results to import at once into the chain
 	maxResultsProcess           = 2048                              // Number of content download results to import at once into the chain
-	fullMaxForkAncestry  uint64 = params.FullImmutabilityThreshold  // Maximum chain reorganisation (locally redeclared so tests can reduce it)
-	lightMaxForkAncestry uint64 = params.LightImmutabilityThreshold // Maximum chain reorganisation (locally redeclared so tests can reduce it)
->>>>>>> 6c9f040e
+	fullMaxForkAncestry  uint64 = vars.FullImmutabilityThreshold  // Maximum chain reorganisation (locally redeclared so tests can reduce it)
+	lightMaxForkAncestry uint64 = vars.LightImmutabilityThreshold // Maximum chain reorganisation (locally redeclared so tests can reduce it)
 
 	reorgProtThreshold   = 48 // Threshold number of recent blocks to disable mini reorg protection
 	reorgProtHeaderDelay = 2  // Number of headers to delay delivering to cover mini reorgs
