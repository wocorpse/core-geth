// Copyright 2017 The go-ethereum Authors
// This file is part of the go-ethereum library.
//
// The go-ethereum library is free software: you can redistribute it and/or modify
// it under the terms of the GNU Lesser General Public License as published by
// the Free Software Foundation, either version 3 of the License, or
// (at your option) any later version.
//
// The go-ethereum library is distributed in the hope that it will be useful,
// but WITHOUT ANY WARRANTY; without even the implied warranty of
// MERCHANTABILITY or FITNESS FOR A PARTICULAR PURPOSE. See the
// GNU Lesser General Public License for more details.
//
// You should have received a copy of the GNU Lesser General Public License
// along with the go-ethereum library. If not, see <http://www.gnu.org/licenses/>.

// Package ethconfig contains the configuration of the ETH and LES protocols.
package ethconfig

import (
	"math/big"
	"os"
	"os/user"
	"path/filepath"
	"runtime"
	"time"

	"github.com/ethereum/go-ethereum/common"
	"github.com/ethereum/go-ethereum/consensus"
	"github.com/ethereum/go-ethereum/consensus/beacon"
	"github.com/ethereum/go-ethereum/consensus/clique"
	"github.com/ethereum/go-ethereum/consensus/ethash"
	"github.com/ethereum/go-ethereum/consensus/lyra2"
	"github.com/ethereum/go-ethereum/core"
	"github.com/ethereum/go-ethereum/eth/downloader"
	"github.com/ethereum/go-ethereum/eth/gasprice"
	"github.com/ethereum/go-ethereum/ethdb"
	"github.com/ethereum/go-ethereum/log"
	"github.com/ethereum/go-ethereum/miner"
	"github.com/ethereum/go-ethereum/node"
	"github.com/ethereum/go-ethereum/params/types/ctypes"
	"github.com/ethereum/go-ethereum/params/types/genesisT"
	"github.com/ethereum/go-ethereum/params/vars"
)

// FullNodeGPO contains default gasprice oracle settings for full node.
var FullNodeGPO = gasprice.Config{
	Blocks:           20,
	Percentile:       60,
	MaxHeaderHistory: 1024,
	MaxBlockHistory:  1024,
	MaxPrice:         gasprice.DefaultMaxPrice,
	IgnorePrice:      gasprice.DefaultIgnorePrice,
}

// LightClientGPO contains default gasprice oracle settings for light client.
var LightClientGPO = gasprice.Config{
	Blocks:           2,
	Percentile:       60,
	MaxHeaderHistory: 300,
	MaxBlockHistory:  5,
	MaxPrice:         gasprice.DefaultMaxPrice,
	IgnorePrice:      gasprice.DefaultIgnorePrice,
}

// Defaults contains default settings for use on the Ethereum main net.
var Defaults = Config{
	SyncMode: downloader.SnapSync,
	Ethash: ethash.Config{
		CacheDir:         "ethash",
		CachesInMem:      2,
		CachesOnDisk:     3,
		CachesLockMmap:   false,
		DatasetsInMem:    1,
		DatasetsOnDisk:   2,
		DatasetsLockMmap: false,
	},
	NetworkId:               vars.DefaultNetworkID,
	ProtocolVersions:        vars.DefaultProtocolVersions,
	TxLookupLimit:           2350000,
	LightPeers:              100,
	UltraLightFraction:      75,
	DatabaseCache:           512,
	TrieCleanCache:          154,
	TrieCleanCacheJournal:   "triecache",
	TrieCleanCacheRejournal: 60 * time.Minute,
	TrieDirtyCache:          256,
	TrieTimeout:             60 * time.Minute,
	SnapshotCache:           102,
	Miner: miner.Config{
		GasCeil:  8000000,
		GasPrice: big.NewInt(vars.GWei),
		Recommit: 3 * time.Second,
	},
	TxPool:        core.DefaultTxPoolConfig,
	RPCGasCap:     50000000,
	RPCEVMTimeout: 5 * time.Second,
	GPO:           FullNodeGPO,
	RPCTxFeeCap:   1, // 1 ether
}

func init() {
	home := os.Getenv("HOME")
	if home == "" {
		if user, err := user.Current(); err == nil {
			home = user.HomeDir
		}
	}
	if runtime.GOOS == "darwin" {
		Defaults.Ethash.DatasetDir = filepath.Join(home, "Library", "Ethash")
	} else if runtime.GOOS == "windows" {
		localappdata := os.Getenv("LOCALAPPDATA")
		if localappdata != "" {
			Defaults.Ethash.DatasetDir = filepath.Join(localappdata, "Ethash")
		} else {
			Defaults.Ethash.DatasetDir = filepath.Join(home, "AppData", "Local", "Ethash")
		}
	} else {
		Defaults.Ethash.DatasetDir = filepath.Join(home, ".ethash")
	}
}

//go:generate gencodec -type Config -formats toml -out gen_config.go

// Config contains configuration options for of the ETH and LES protocols.
type Config struct {
	// The genesis block, which is inserted if the database is empty.
	// If nil, the Ethereum main net block is used.
	Genesis *genesisT.Genesis `toml:",omitempty"`

	// Protocol options
	NetworkId        uint64 // Network ID to use for selecting peers to connect to
	ProtocolVersions []uint // Protocol versions are the supported versions of the eth protocol (first is primary).
	SyncMode         downloader.SyncMode

	// This can be set to list of enrtree:// URLs which will be queried for
	// for nodes to connect to.
	EthDiscoveryURLs  []string
	SnapDiscoveryURLs []string

	NoPruning  bool // Whether to disable pruning and flush everything to disk
	NoPrefetch bool // Whether to disable prefetching and only load state on demand

	TxLookupLimit uint64 `toml:",omitempty"` // The maximum number of blocks from head whose tx indices are reserved.

	// Whitelist of required block number -> hash values to accept
	Whitelist map[uint64]common.Hash `toml:"-"`

	// Light client options
	LightServ          int  `toml:",omitempty"` // Maximum percentage of time allowed for serving LES requests
	LightIngress       int  `toml:",omitempty"` // Incoming bandwidth limit for light servers
	LightEgress        int  `toml:",omitempty"` // Outgoing bandwidth limit for light servers
	LightPeers         int  `toml:",omitempty"` // Maximum number of LES client peers
	LightNoPrune       bool `toml:",omitempty"` // Whether to disable light chain pruning
	LightNoSyncServe   bool `toml:",omitempty"` // Whether to serve light clients before syncing
	SyncFromCheckpoint bool `toml:",omitempty"` // Whether to sync the header chain from the configured checkpoint

	// Ultra Light client options
	UltraLightServers      []string `toml:",omitempty"` // List of trusted ultra light servers
	UltraLightFraction     int      `toml:",omitempty"` // Percentage of trusted servers to accept an announcement
	UltraLightOnlyAnnounce bool     `toml:",omitempty"` // Whether to only announce headers, or also serve them

	// Database options
	SkipBcVersionCheck    bool `toml:"-"`
	DatabaseHandles       int  `toml:"-"`
	DatabaseCache         int
	DatabaseFreezer       string
	DatabaseFreezerRemote string

	TrieCleanCache          int
	TrieCleanCacheJournal   string        `toml:",omitempty"` // Disk journal directory for trie cache to survive node restarts
	TrieCleanCacheRejournal time.Duration `toml:",omitempty"` // Time interval to regenerate the journal for clean cache
	TrieDirtyCache          int
	TrieTimeout             time.Duration
	SnapshotCache           int
	Preimages               bool

	// Mining options
	Miner miner.Config

	// Ethash options
	Ethash ethash.Config

	// Transaction pool options
	TxPool core.TxPoolConfig

	// Gas Price Oracle options
	GPO gasprice.Config

	// Enables tracking of SHA3 preimages in the VM
	EnablePreimageRecording bool

	// Miscellaneous options
	DocRoot string `toml:"-"`

	// Type of the EWASM interpreter ("" for default)
	EWASMInterpreter string

	// Type of the EVM interpreter ("" for default)
	EVMInterpreter string

	// RPCGasCap is the global gas cap for eth-call variants.
	RPCGasCap uint64

	// RPCEVMTimeout is the global timeout for eth-call.
	RPCEVMTimeout time.Duration

	// RPCTxFeeCap is the global transaction fee(price * gaslimit) cap for
	// send-transction variants. The unit is ether.
	RPCTxFeeCap float64

	// Checkpoint is a hardcoded checkpoint which can be nil.
	Checkpoint *ctypes.TrustedCheckpoint `toml:",omitempty"`

	// CheckpointOracle is the configuration for checkpoint oracle.
	CheckpointOracle *ctypes.CheckpointOracleConfig `toml:",omitempty"`

	// Manual configuration field for ECBP1100 activation number. Used for modifying genesis config via CLI flag.
	ECBP1100 *big.Int

	// ECBP1100NoDisable overrides
	// When this value is *true, ECBP100 will not (ever) be disabled; when *false, it will never be enabled.
	ECBP1100NoDisable *bool `toml:",omitempty"`

	// Mystique block override (TODO: remove after the fork)
	OverrideMystique *big.Int `toml:",omitempty"`

	// Arrow Glacier block override (TODO: remove after the fork)
	OverrideArrowGlacier *big.Int `toml:",omitempty"`

	// OverrideTerminalTotalDifficulty (TODO: remove after the fork)
	OverrideTerminalTotalDifficulty *big.Int `toml:",omitempty"`
}

// CreateConsensusEngine creates a consensus engine for the given chain configuration.
func CreateConsensusEngine(stack *node.Node, chainConfig ctypes.ChainConfigurator, config *ethash.Config, notify []string, noverify bool, db ethdb.Database) consensus.Engine {
	// If proof-of-authority is requested, set it up
<<<<<<< HEAD
	if chainConfig.GetConsensusEngineType().IsClique() {
		return clique.New(&ctypes.CliqueConfig{
			Period: chainConfig.GetCliquePeriod(),
			Epoch:  chainConfig.GetCliqueEpoch(),
		}, db)
	}
	if chainConfig.GetConsensusEngineType().IsLyra2() {
		return lyra2.New(notify, noverify)
	}
	// Otherwise assume proof-of-work
	switch config.PowMode {
	case ethash.ModeFake:
		log.Warn("Ethash used in fake mode")
		return ethash.NewFaker()
	case ethash.ModeTest:
		log.Warn("Ethash used in test mode")
		return ethash.NewTester(nil, noverify)
	case ethash.ModeShared:
		log.Warn("Ethash used in shared mode")
		return ethash.NewShared()
	case ethash.ModePoissonFake:
		log.Warn("Ethash used in fake Poisson mode")
		return ethash.NewPoissonFaker()
	default:
		engine := ethash.New(ethash.Config{
=======
	var engine consensus.Engine
	if chainConfig.Clique != nil {
		engine = clique.New(chainConfig.Clique, db)
	} else {
		switch config.PowMode {
		case ethash.ModeFake:
			log.Warn("Ethash used in fake mode")
		case ethash.ModeTest:
			log.Warn("Ethash used in test mode")
		case ethash.ModeShared:
			log.Warn("Ethash used in shared mode")
		}
		engine = ethash.New(ethash.Config{
>>>>>>> 8be800ff
			PowMode:          config.PowMode,
			CacheDir:         stack.ResolvePath(config.CacheDir),
			CachesInMem:      config.CachesInMem,
			CachesOnDisk:     config.CachesOnDisk,
			CachesLockMmap:   config.CachesLockMmap,
			DatasetDir:       config.DatasetDir,
			DatasetsInMem:    config.DatasetsInMem,
			DatasetsOnDisk:   config.DatasetsOnDisk,
			DatasetsLockMmap: config.DatasetsLockMmap,
			NotifyFull:       config.NotifyFull,
<<<<<<< HEAD
			ECIP1099Block:    chainConfig.GetEthashECIP1099Transition(),
		}, notify, noverify)
		engine.SetThreads(-1) // Disable CPU mining
		return engine
	}
=======
		}, notify, noverify)
		engine.(*ethash.Ethash).SetThreads(-1) // Disable CPU mining
	}
	return beacon.New(engine)
>>>>>>> 8be800ff
}<|MERGE_RESOLUTION|>--- conflicted
+++ resolved
@@ -235,67 +235,46 @@
 // CreateConsensusEngine creates a consensus engine for the given chain configuration.
 func CreateConsensusEngine(stack *node.Node, chainConfig ctypes.ChainConfigurator, config *ethash.Config, notify []string, noverify bool, db ethdb.Database) consensus.Engine {
 	// If proof-of-authority is requested, set it up
-<<<<<<< HEAD
+	var engine consensus.Engine
 	if chainConfig.GetConsensusEngineType().IsClique() {
-		return clique.New(&ctypes.CliqueConfig{
+		engine = clique.New(&ctypes.CliqueConfig{
 			Period: chainConfig.GetCliquePeriod(),
 			Epoch:  chainConfig.GetCliqueEpoch(),
 		}, db)
-	}
-	if chainConfig.GetConsensusEngineType().IsLyra2() {
-		return lyra2.New(notify, noverify)
-	}
-	// Otherwise assume proof-of-work
-	switch config.PowMode {
-	case ethash.ModeFake:
-		log.Warn("Ethash used in fake mode")
-		return ethash.NewFaker()
-	case ethash.ModeTest:
-		log.Warn("Ethash used in test mode")
-		return ethash.NewTester(nil, noverify)
-	case ethash.ModeShared:
-		log.Warn("Ethash used in shared mode")
-		return ethash.NewShared()
-	case ethash.ModePoissonFake:
-		log.Warn("Ethash used in fake Poisson mode")
-		return ethash.NewPoissonFaker()
-	default:
-		engine := ethash.New(ethash.Config{
-=======
-	var engine consensus.Engine
-	if chainConfig.Clique != nil {
-		engine = clique.New(chainConfig.Clique, db)
+	} else if chainConfig.GetConsensusEngineType().IsLyra2() {
+		engine = lyra2.New(notify, noverify)
 	} else {
+		// Otherwise assume proof-of-work
 		switch config.PowMode {
 		case ethash.ModeFake:
 			log.Warn("Ethash used in fake mode")
+			return ethash.NewFaker()
 		case ethash.ModeTest:
 			log.Warn("Ethash used in test mode")
+			return ethash.NewTester(nil, noverify)
 		case ethash.ModeShared:
 			log.Warn("Ethash used in shared mode")
+			return ethash.NewShared()
+		case ethash.ModePoissonFake:
+			log.Warn("Ethash used in fake Poisson mode")
+			return ethash.NewPoissonFaker()
+		default:
+			engine = ethash.New(ethash.Config{
+				PowMode:          config.PowMode,
+				CacheDir:         stack.ResolvePath(config.CacheDir),
+				CachesInMem:      config.CachesInMem,
+				CachesOnDisk:     config.CachesOnDisk,
+				CachesLockMmap:   config.CachesLockMmap,
+				DatasetDir:       config.DatasetDir,
+				DatasetsInMem:    config.DatasetsInMem,
+				DatasetsOnDisk:   config.DatasetsOnDisk,
+				DatasetsLockMmap: config.DatasetsLockMmap,
+				NotifyFull:       config.NotifyFull,
+				ECIP1099Block:    chainConfig.GetEthashECIP1099Transition(),
+			}, notify, noverify)
+			engine.(*ethash.Ethash).SetThreads(-1) // Disable CPU mining
 		}
-		engine = ethash.New(ethash.Config{
->>>>>>> 8be800ff
-			PowMode:          config.PowMode,
-			CacheDir:         stack.ResolvePath(config.CacheDir),
-			CachesInMem:      config.CachesInMem,
-			CachesOnDisk:     config.CachesOnDisk,
-			CachesLockMmap:   config.CachesLockMmap,
-			DatasetDir:       config.DatasetDir,
-			DatasetsInMem:    config.DatasetsInMem,
-			DatasetsOnDisk:   config.DatasetsOnDisk,
-			DatasetsLockMmap: config.DatasetsLockMmap,
-			NotifyFull:       config.NotifyFull,
-<<<<<<< HEAD
-			ECIP1099Block:    chainConfig.GetEthashECIP1099Transition(),
-		}, notify, noverify)
-		engine.SetThreads(-1) // Disable CPU mining
-		return engine
 	}
-=======
-		}, notify, noverify)
-		engine.(*ethash.Ethash).SetThreads(-1) // Disable CPU mining
-	}
+
 	return beacon.New(engine)
->>>>>>> 8be800ff
 }