--- conflicted
+++ resolved
@@ -71,11 +71,7 @@
 		g.AddTx(tx)
 		testNonce++
 	}
-<<<<<<< HEAD
 	gblock := core.MustCommitGenesis(db, genesis)
-=======
-	gblock := genesis.MustCommit(db)
->>>>>>> d901d853
 	engine := ethash.NewFaker()
 	blocks, _ := core.GenerateChain(config, gblock, engine, db, n, generate)
 	totalDifficulty := big.NewInt(0)
