--- conflicted
+++ resolved
@@ -387,22 +387,13 @@
 
 // dataset wraps an ethash dataset with some metadata to allow easier concurrent use.
 type dataset struct {
-<<<<<<< HEAD
 	epoch       uint64    // Epoch for which this cache is relevant
 	epochLength uint64    // Epoch length (ECIP-1099)
 	dump        *os.File  // File descriptor of the memory mapped cache
 	mmap        mmap.MMap // Memory map itself to unmap before releasing
 	dataset     []uint32  // The actual cache data content
 	once        sync.Once // Ensures the cache is generated only once
-	done        uint32    // Atomic flag to determine generation status
-=======
-	epoch   uint64      // Epoch for which this cache is relevant
-	dump    *os.File    // File descriptor of the memory mapped cache
-	mmap    mmap.MMap   // Memory map itself to unmap before releasing
-	dataset []uint32    // The actual cache data content
-	once    sync.Once   // Ensures the cache is generated only once
 	done    atomic.Bool // Atomic flag to determine generation status
->>>>>>> ea9e62ca
 }
 
 // newDataset creates a new ethash mining dataset and returns it as a plain Go
@@ -415,18 +406,11 @@
 func (d *dataset) generate(dir string, limit int, lock bool, test bool) {
 	d.once.Do(func() {
 		// Mark the dataset generated after we're done. This is needed for remote
-<<<<<<< HEAD
-		defer atomic.StoreUint32(&d.done, 1)
+		defer d.done.Store(true)
+
 		csize := cacheSize(d.epoch)
 		dsize := datasetSize(d.epoch)
 		seed := seedHash(d.epoch, d.epochLength)
-=======
-		defer d.done.Store(true)
-
-		csize := cacheSize(d.epoch*epochLength + 1)
-		dsize := datasetSize(d.epoch*epochLength + 1)
-		seed := seedHash(d.epoch*epochLength + 1)
->>>>>>> ea9e62ca
 		if test {
 			csize = 1024
 			dsize = 32 * 1024
