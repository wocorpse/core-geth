--- conflicted
+++ resolved
@@ -184,17 +184,11 @@
 	}
 
 	// pprof server
-<<<<<<< HEAD
-	if ctx.GlobalBool(pprofFlag.Name) {
-		listenHost := ctx.GlobalString(pprofAddrFlag.Name)
-		port := ctx.GlobalInt(pprofPortFlag.Name)
-=======
 	if ctx.Bool(pprofFlag.Name) {
 		listenHost := ctx.String(pprofAddrFlag.Name)
 
 		port := ctx.Int(pprofPortFlag.Name)
 
->>>>>>> 8f2416a8
 		address := fmt.Sprintf("%s:%d", listenHost, port)
 		// This context value ("metrics.addr") represents the utils.MetricsHTTPFlag.Name.
 		// It cannot be imported because it will cause a cyclical dependency.
