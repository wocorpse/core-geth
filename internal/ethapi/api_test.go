// Copyright 2023 The go-ethereum Authors
// This file is part of the go-ethereum library.
//
// The go-ethereum library is free software: you can redistribute it and/or modify
// it under the terms of the GNU Lesser General Public License as published by
// the Free Software Foundation, either version 3 of the License, or
// (at your option) any later version.
//
// The go-ethereum library is distributed in the hope that it will be useful,
// but WITHOUT ANY WARRANTY; without even the implied warranty of
// MERCHANTABILITY or FITNESS FOR A PARTICULAR PURPOSE. See the
// GNU Lesser General Public License for more details.
//
// You should have received a copy of the GNU Lesser General Public License
// along with the go-ethereum library. If not, see <http://www.gnu.org/licenses/>.

package ethapi

import (
	"context"
	"crypto/ecdsa"
	"encoding/json"
	"errors"
	"fmt"
	"math/big"
	"reflect"
	"testing"
	"time"

	"github.com/ethereum/go-ethereum"
	"github.com/ethereum/go-ethereum/accounts"
	"github.com/ethereum/go-ethereum/common"
	"github.com/ethereum/go-ethereum/common/hexutil"
	"github.com/ethereum/go-ethereum/consensus"
	"github.com/ethereum/go-ethereum/consensus/ethash"
	"github.com/ethereum/go-ethereum/core"
	"github.com/ethereum/go-ethereum/core/bloombits"
	"github.com/ethereum/go-ethereum/core/rawdb"
	"github.com/ethereum/go-ethereum/core/state"
	"github.com/ethereum/go-ethereum/core/types"
	"github.com/ethereum/go-ethereum/core/vm"
	"github.com/ethereum/go-ethereum/crypto"
	"github.com/ethereum/go-ethereum/ethdb"
	"github.com/ethereum/go-ethereum/event"
	"github.com/ethereum/go-ethereum/internal/blocktest"
	"github.com/ethereum/go-ethereum/params"
	"github.com/ethereum/go-ethereum/params/types/ctypes"
	"github.com/ethereum/go-ethereum/params/types/genesisT"
	"github.com/ethereum/go-ethereum/params/vars"
	"github.com/ethereum/go-ethereum/rpc"
	"github.com/stretchr/testify/assert"
	"github.com/stretchr/testify/require"
	"golang.org/x/exp/slices"
)

func TestTransaction_RoundTripRpcJSON(t *testing.T) {
	var (
		config = params.AllEthashProtocolChanges
		signer = types.LatestSigner(config)
		key, _ = crypto.HexToECDSA("b71c71a67e1177ad4e901695e1b4b9ee17ae16c6668d313eac2f96dbcda3f291")
		tests  = allTransactionTypes(common.Address{0xde, 0xad}, config)
	)
	t.Parallel()
	for i, tt := range tests {
		var tx2 types.Transaction
		tx, err := types.SignNewTx(key, signer, tt.Tx)
		if err != nil {
			t.Fatalf("test %d: signing failed: %v", i, err)
		}
		// Regular transaction
		if data, err := json.Marshal(tx); err != nil {
			t.Fatalf("test %d: marshalling failed; %v", i, err)
		} else if err = tx2.UnmarshalJSON(data); err != nil {
			t.Fatalf("test %d: sunmarshal failed: %v", i, err)
		} else if want, have := tx.Hash(), tx2.Hash(); want != have {
			t.Fatalf("test %d: stx changed, want %x have %x", i, want, have)
		}

		// rpcTransaction
		rpcTx := newRPCTransaction(tx, common.Hash{}, 0, 0, 0, nil, config)
		if data, err := json.Marshal(rpcTx); err != nil {
			t.Fatalf("test %d: marshalling failed; %v", i, err)
		} else if err = tx2.UnmarshalJSON(data); err != nil {
			t.Fatalf("test %d: unmarshal failed: %v", i, err)
		} else if want, have := tx.Hash(), tx2.Hash(); want != have {
			t.Fatalf("test %d: tx changed, want %x have %x", i, want, have)
		} else {
			want, have := tt.Want, string(data)
			require.JSONEqf(t, want, have, "test %d: rpc json not match, want %s have %s", i, want, have)
		}
	}
}

<<<<<<< HEAD
func allTransactionTypes(addr common.Address, config ctypes.ChainConfigurator) []types.TxData {
	return []types.TxData{
		&types.LegacyTx{
			Nonce:    5,
			GasPrice: big.NewInt(6),
			Gas:      7,
			To:       &addr,
			Value:    big.NewInt(8),
			Data:     []byte{0, 1, 2, 3, 4},
			V:        big.NewInt(9),
			R:        big.NewInt(10),
			S:        big.NewInt(11),
		},
		&types.LegacyTx{
			Nonce:    5,
			GasPrice: big.NewInt(6),
			Gas:      7,
			To:       nil,
			Value:    big.NewInt(8),
			Data:     []byte{0, 1, 2, 3, 4},
			V:        big.NewInt(32),
			R:        big.NewInt(10),
			S:        big.NewInt(11),
		},
		&types.AccessListTx{
			ChainID:  config.GetChainID(),
			Nonce:    5,
			GasPrice: big.NewInt(6),
			Gas:      7,
			To:       &addr,
			Value:    big.NewInt(8),
			Data:     []byte{0, 1, 2, 3, 4},
			AccessList: types.AccessList{
				types.AccessTuple{
					Address:     common.Address{0x2},
					StorageKeys: []common.Hash{types.EmptyRootHash},
=======
type txData struct {
	Tx   types.TxData
	Want string
}

func allTransactionTypes(addr common.Address, config *params.ChainConfig) []txData {
	return []txData{
		{
			Tx: &types.LegacyTx{
				Nonce:    5,
				GasPrice: big.NewInt(6),
				Gas:      7,
				To:       &addr,
				Value:    big.NewInt(8),
				Data:     []byte{0, 1, 2, 3, 4},
				V:        big.NewInt(9),
				R:        big.NewInt(10),
				S:        big.NewInt(11),
			},
			Want: `{
				"blockHash": null,
				"blockNumber": null,
				"from": "0x71562b71999873db5b286df957af199ec94617f7",
				"gas": "0x7",
				"gasPrice": "0x6",
				"hash": "0x5f3240454cd09a5d8b1c5d651eefae7a339262875bcd2d0e6676f3d989967008",
				"input": "0x0001020304",
				"nonce": "0x5",
				"to": "0xdead000000000000000000000000000000000000",
				"transactionIndex": null,
				"value": "0x8",
				"type": "0x0",
				"chainId": "0x539",
				"v": "0xa96",
				"r": "0xbc85e96592b95f7160825d837abb407f009df9ebe8f1b9158a4b8dd093377f75",
				"s": "0x1b55ea3af5574c536967b039ba6999ef6c89cf22fc04bcb296e0e8b0b9b576f5"
			}`,
		}, {
			Tx: &types.LegacyTx{
				Nonce:    5,
				GasPrice: big.NewInt(6),
				Gas:      7,
				To:       nil,
				Value:    big.NewInt(8),
				Data:     []byte{0, 1, 2, 3, 4},
				V:        big.NewInt(32),
				R:        big.NewInt(10),
				S:        big.NewInt(11),
			},
			Want: `{
				"blockHash": null,
				"blockNumber": null,
				"from": "0x71562b71999873db5b286df957af199ec94617f7",
				"gas": "0x7",
				"gasPrice": "0x6",
				"hash": "0x806e97f9d712b6cb7e781122001380a2837531b0fc1e5f5d78174ad4cb699873",
				"input": "0x0001020304",
				"nonce": "0x5",
				"to": null,
				"transactionIndex": null,
				"value": "0x8",
				"type": "0x0",
				"chainId": "0x539",
				"v": "0xa96",
				"r": "0x9dc28b267b6ad4e4af6fe9289668f9305c2eb7a3241567860699e478af06835a",
				"s": "0xa0b51a071aa9bed2cd70aedea859779dff039e3630ea38497d95202e9b1fec7"
			}`,
		},
		{
			Tx: &types.AccessListTx{
				ChainID:  config.ChainID,
				Nonce:    5,
				GasPrice: big.NewInt(6),
				Gas:      7,
				To:       &addr,
				Value:    big.NewInt(8),
				Data:     []byte{0, 1, 2, 3, 4},
				AccessList: types.AccessList{
					types.AccessTuple{
						Address:     common.Address{0x2},
						StorageKeys: []common.Hash{types.EmptyRootHash},
					},
>>>>>>> a7e358d0
				},
				V: big.NewInt(32),
				R: big.NewInt(10),
				S: big.NewInt(11),
			},
<<<<<<< HEAD
			V: big.NewInt(32),
			R: big.NewInt(10),
			S: big.NewInt(11),
		},
		&types.AccessListTx{
			ChainID:  config.GetChainID(),
			Nonce:    5,
			GasPrice: big.NewInt(6),
			Gas:      7,
			To:       nil,
			Value:    big.NewInt(8),
			Data:     []byte{0, 1, 2, 3, 4},
			AccessList: types.AccessList{
				types.AccessTuple{
					Address:     common.Address{0x2},
					StorageKeys: []common.Hash{types.EmptyRootHash},
=======
			Want: `{
				"blockHash": null,
				"blockNumber": null,
				"from": "0x71562b71999873db5b286df957af199ec94617f7",
				"gas": "0x7",
				"gasPrice": "0x6",
				"hash": "0x121347468ee5fe0a29f02b49b4ffd1c8342bc4255146bb686cd07117f79e7129",
				"input": "0x0001020304",
				"nonce": "0x5",
				"to": "0xdead000000000000000000000000000000000000",
				"transactionIndex": null,
				"value": "0x8",
				"type": "0x1",
				"accessList": [
					{
						"address": "0x0200000000000000000000000000000000000000",
						"storageKeys": [
							"0x56e81f171bcc55a6ff8345e692c0f86e5b48e01b996cadc001622fb5e363b421"
						]
					}
				],
				"chainId": "0x539",
				"v": "0x0",
				"r": "0xf372ad499239ae11d91d34c559ffc5dab4daffc0069e03afcabdcdf231a0c16b",
				"s": "0x28573161d1f9472fa0fd4752533609e72f06414f7ab5588699a7141f65d2abf",
				"yParity": "0x0"
			}`,
		}, {
			Tx: &types.AccessListTx{
				ChainID:  config.ChainID,
				Nonce:    5,
				GasPrice: big.NewInt(6),
				Gas:      7,
				To:       nil,
				Value:    big.NewInt(8),
				Data:     []byte{0, 1, 2, 3, 4},
				AccessList: types.AccessList{
					types.AccessTuple{
						Address:     common.Address{0x2},
						StorageKeys: []common.Hash{types.EmptyRootHash},
					},
>>>>>>> a7e358d0
				},
				V: big.NewInt(32),
				R: big.NewInt(10),
				S: big.NewInt(11),
			},
<<<<<<< HEAD
			V: big.NewInt(32),
			R: big.NewInt(10),
			S: big.NewInt(11),
		},
		&types.DynamicFeeTx{
			ChainID:   config.GetChainID(),
			Nonce:     5,
			GasTipCap: big.NewInt(6),
			GasFeeCap: big.NewInt(9),
			Gas:       7,
			To:        &addr,
			Value:     big.NewInt(8),
			Data:      []byte{0, 1, 2, 3, 4},
			AccessList: types.AccessList{
				types.AccessTuple{
					Address:     common.Address{0x2},
					StorageKeys: []common.Hash{types.EmptyRootHash},
=======
			Want: `{
				"blockHash": null,
				"blockNumber": null,
				"from": "0x71562b71999873db5b286df957af199ec94617f7",
				"gas": "0x7",
				"gasPrice": "0x6",
				"hash": "0x067c3baebede8027b0f828a9d933be545f7caaec623b00684ac0659726e2055b",
				"input": "0x0001020304",
				"nonce": "0x5",
				"to": null,
				"transactionIndex": null,
				"value": "0x8",
				"type": "0x1",
				"accessList": [
					{
						"address": "0x0200000000000000000000000000000000000000",
						"storageKeys": [
							"0x56e81f171bcc55a6ff8345e692c0f86e5b48e01b996cadc001622fb5e363b421"
						]
					}
				],
				"chainId": "0x539",
				"v": "0x1",
				"r": "0x542981b5130d4613897fbab144796cb36d3cb3d7807d47d9c7f89ca7745b085c",
				"s": "0x7425b9dd6c5deaa42e4ede35d0c4570c4624f68c28d812c10d806ffdf86ce63",
				"yParity": "0x1"
			}`,
		}, {
			Tx: &types.DynamicFeeTx{
				ChainID:   config.ChainID,
				Nonce:     5,
				GasTipCap: big.NewInt(6),
				GasFeeCap: big.NewInt(9),
				Gas:       7,
				To:        &addr,
				Value:     big.NewInt(8),
				Data:      []byte{0, 1, 2, 3, 4},
				AccessList: types.AccessList{
					types.AccessTuple{
						Address:     common.Address{0x2},
						StorageKeys: []common.Hash{types.EmptyRootHash},
					},
>>>>>>> a7e358d0
				},
				V: big.NewInt(32),
				R: big.NewInt(10),
				S: big.NewInt(11),
			},
			Want: `{
				"blockHash": null,
				"blockNumber": null,
				"from": "0x71562b71999873db5b286df957af199ec94617f7",
				"gas": "0x7",
				"gasPrice": "0x9",
				"maxFeePerGas": "0x9",
				"maxPriorityFeePerGas": "0x6",
				"hash": "0xb63e0b146b34c3e9cb7fbabb5b3c081254a7ded6f1b65324b5898cc0545d79ff",
				"input": "0x0001020304",
				"nonce": "0x5",
				"to": "0xdead000000000000000000000000000000000000",
				"transactionIndex": null,
				"value": "0x8",
				"type": "0x2",
				"accessList": [
					{
						"address": "0x0200000000000000000000000000000000000000",
						"storageKeys": [
							"0x56e81f171bcc55a6ff8345e692c0f86e5b48e01b996cadc001622fb5e363b421"
						]
					}
				],
				"chainId": "0x539",
				"v": "0x1",
				"r": "0x3b167e05418a8932cd53d7578711fe1a76b9b96c48642402bb94978b7a107e80",
				"s": "0x22f98a332d15ea2cc80386c1ebaa31b0afebfa79ebc7d039a1e0074418301fef",
				"yParity": "0x1"
			}`,
		}, {
			Tx: &types.DynamicFeeTx{
				ChainID:    config.ChainID,
				Nonce:      5,
				GasTipCap:  big.NewInt(6),
				GasFeeCap:  big.NewInt(9),
				Gas:        7,
				To:         nil,
				Value:      big.NewInt(8),
				Data:       []byte{0, 1, 2, 3, 4},
				AccessList: types.AccessList{},
				V:          big.NewInt(32),
				R:          big.NewInt(10),
				S:          big.NewInt(11),
			},
<<<<<<< HEAD
			V: big.NewInt(32),
			R: big.NewInt(10),
			S: big.NewInt(11),
		},
		&types.DynamicFeeTx{
			ChainID:    config.GetChainID(),
			Nonce:      5,
			GasTipCap:  big.NewInt(6),
			GasFeeCap:  big.NewInt(9),
			Gas:        7,
			To:         nil,
			Value:      big.NewInt(8),
			Data:       []byte{0, 1, 2, 3, 4},
			AccessList: types.AccessList{},
			V:          big.NewInt(32),
			R:          big.NewInt(10),
			S:          big.NewInt(11),
=======
			Want: `{
				"blockHash": null,
				"blockNumber": null,
				"from": "0x71562b71999873db5b286df957af199ec94617f7",
				"gas": "0x7",
				"gasPrice": "0x9",
				"maxFeePerGas": "0x9",
				"maxPriorityFeePerGas": "0x6",
				"hash": "0xcbab17ee031a9d5b5a09dff909f0a28aedb9b295ac0635d8710d11c7b806ec68",
				"input": "0x0001020304",
				"nonce": "0x5",
				"to": null,
				"transactionIndex": null,
				"value": "0x8",
				"type": "0x2",
				"accessList": [],
				"chainId": "0x539",
				"v": "0x0",
				"r": "0x6446b8a682db7e619fc6b4f6d1f708f6a17351a41c7fbd63665f469bc78b41b9",
				"s": "0x7626abc15834f391a117c63450047309dbf84c5ce3e8e609b607062641e2de43",
				"yParity": "0x0"
			}`,
>>>>>>> a7e358d0
		},
	}
}

type testBackend struct {
	db      ethdb.Database
	chain   *core.BlockChain
	pending *types.Block
}

func newTestBackend(t *testing.T, n int, gspec *genesisT.Genesis, generator func(i int, b *core.BlockGen)) *testBackend {
	var (
		engine      = ethash.NewFaker()
		cacheConfig = &core.CacheConfig{
			TrieCleanLimit:    256,
			TrieDirtyLimit:    256,
			TrieTimeLimit:     5 * time.Minute,
			SnapshotLimit:     0,
			TrieDirtyDisabled: true, // Archive mode
		}
	)
	// Generate blocks for testing
	db, blocks, _ := core.GenerateChainWithGenesis(gspec, engine, n, generator)
	txlookupLimit := uint64(0)
	chain, err := core.NewBlockChain(db, cacheConfig, gspec, nil, engine, vm.Config{}, nil, &txlookupLimit)
	if err != nil {
		t.Fatalf("failed to create tester chain: %v", err)
	}
	if n, err := chain.InsertChain(blocks); err != nil {
		t.Fatalf("block %d: failed to insert into chain: %v", n, err)
	}

	backend := &testBackend{db: db, chain: chain}
	return backend
}

func (b *testBackend) setPendingBlock(block *types.Block) {
	b.pending = block
}

func (b testBackend) SyncProgress() ethereum.SyncProgress { return ethereum.SyncProgress{} }
func (b testBackend) SuggestGasTipCap(ctx context.Context) (*big.Int, error) {
	return big.NewInt(0), nil
}
func (b testBackend) FeeHistory(ctx context.Context, blockCount uint64, lastBlock rpc.BlockNumber, rewardPercentiles []float64) (*big.Int, [][]*big.Int, []*big.Int, []float64, error) {
	return nil, nil, nil, nil, nil
}
func (b testBackend) ChainDb() ethdb.Database           { return b.db }
func (b testBackend) AccountManager() *accounts.Manager { return nil }
func (b testBackend) ExtRPCEnabled() bool               { return false }
func (b testBackend) RPCGasCap() uint64                 { return 10000000 }
func (b testBackend) RPCEVMTimeout() time.Duration      { return time.Second }
func (b testBackend) RPCTxFeeCap() float64              { return 0 }
func (b testBackend) UnprotectedAllowed() bool          { return false }
func (b testBackend) SetHead(number uint64)             {}
func (b testBackend) HeaderByNumber(ctx context.Context, number rpc.BlockNumber) (*types.Header, error) {
	if number == rpc.LatestBlockNumber {
		return b.chain.CurrentBlock(), nil
	}
	if number == rpc.PendingBlockNumber && b.pending != nil {
		return b.pending.Header(), nil
	}
	return b.chain.GetHeaderByNumber(uint64(number)), nil
}
func (b testBackend) HeaderByHash(ctx context.Context, hash common.Hash) (*types.Header, error) {
	return b.chain.GetHeaderByHash(hash), nil
}
func (b testBackend) HeaderByNumberOrHash(ctx context.Context, blockNrOrHash rpc.BlockNumberOrHash) (*types.Header, error) {
	if blockNr, ok := blockNrOrHash.Number(); ok {
		return b.HeaderByNumber(ctx, blockNr)
	}
	if blockHash, ok := blockNrOrHash.Hash(); ok {
		return b.HeaderByHash(ctx, blockHash)
	}
	panic("unknown type rpc.BlockNumberOrHash")
}
func (b testBackend) CurrentHeader() *types.Header { return b.chain.CurrentBlock() }
func (b testBackend) CurrentBlock() *types.Header  { return b.chain.CurrentBlock() }
func (b testBackend) BlockByNumber(ctx context.Context, number rpc.BlockNumber) (*types.Block, error) {
	if number == rpc.LatestBlockNumber {
		head := b.chain.CurrentBlock()
		return b.chain.GetBlock(head.Hash(), head.Number.Uint64()), nil
	}
	if number == rpc.PendingBlockNumber {
		return b.pending, nil
	}
	return b.chain.GetBlockByNumber(uint64(number)), nil
}
func (b testBackend) BlockByHash(ctx context.Context, hash common.Hash) (*types.Block, error) {
	return b.chain.GetBlockByHash(hash), nil
}
func (b testBackend) BlockByNumberOrHash(ctx context.Context, blockNrOrHash rpc.BlockNumberOrHash) (*types.Block, error) {
	if blockNr, ok := blockNrOrHash.Number(); ok {
		return b.BlockByNumber(ctx, blockNr)
	}
	if blockHash, ok := blockNrOrHash.Hash(); ok {
		return b.BlockByHash(ctx, blockHash)
	}
	panic("unknown type rpc.BlockNumberOrHash")
}
func (b testBackend) GetBody(ctx context.Context, hash common.Hash, number rpc.BlockNumber) (*types.Body, error) {
	return b.chain.GetBlock(hash, uint64(number.Int64())).Body(), nil
}
func (b testBackend) StateAndHeaderByNumber(ctx context.Context, number rpc.BlockNumber) (*state.StateDB, *types.Header, error) {
	if number == rpc.PendingBlockNumber {
		panic("pending state not implemented")
	}
	header, err := b.HeaderByNumber(ctx, number)
	if err != nil {
		return nil, nil, err
	}
	if header == nil {
		return nil, nil, errors.New("header not found")
	}
	stateDb, err := b.chain.StateAt(header.Root)
	return stateDb, header, err
}
func (b testBackend) StateAndHeaderByNumberOrHash(ctx context.Context, blockNrOrHash rpc.BlockNumberOrHash) (*state.StateDB, *types.Header, error) {
	if blockNr, ok := blockNrOrHash.Number(); ok {
		return b.StateAndHeaderByNumber(ctx, blockNr)
	}
	panic("only implemented for number")
}
func (b testBackend) PendingBlockAndReceipts() (*types.Block, types.Receipts) { panic("implement me") }
func (b testBackend) GetReceipts(ctx context.Context, hash common.Hash) (types.Receipts, error) {
	header, err := b.HeaderByHash(ctx, hash)
	if header == nil || err != nil {
		return nil, err
	}
	receipts := rawdb.ReadReceipts(b.db, hash, header.Number.Uint64(), header.Time, b.chain.Config())
	return receipts, nil
}
func (b testBackend) GetTd(ctx context.Context, hash common.Hash) *big.Int {
	if b.pending != nil && hash == b.pending.Hash() {
		return nil
	}
	return big.NewInt(1)
}
func (b testBackend) GetEVM(ctx context.Context, msg *core.Message, state *state.StateDB, header *types.Header, vmConfig *vm.Config, blockContext *vm.BlockContext) (*vm.EVM, func() error) {
	vmError := func() error { return nil }
	if vmConfig == nil {
		vmConfig = b.chain.GetVMConfig()
	}
	txContext := core.NewEVMTxContext(msg)
	context := core.NewEVMBlockContext(header, b.chain, nil)
	if blockContext != nil {
		context = *blockContext
	}
	return vm.NewEVM(context, txContext, state, b.chain.Config(), *vmConfig), vmError
}
func (b testBackend) SubscribeChainEvent(ch chan<- core.ChainEvent) event.Subscription {
	panic("implement me")
}
func (b testBackend) SubscribeChainHeadEvent(ch chan<- core.ChainHeadEvent) event.Subscription {
	panic("implement me")
}
func (b testBackend) SubscribeChainSideEvent(ch chan<- core.ChainSideEvent) event.Subscription {
	panic("implement me")
}
func (b testBackend) SendTx(ctx context.Context, signedTx *types.Transaction) error {
	panic("implement me")
}
func (b testBackend) GetTransaction(ctx context.Context, txHash common.Hash) (*types.Transaction, common.Hash, uint64, uint64, error) {
	tx, blockHash, blockNumber, index := rawdb.ReadTransaction(b.db, txHash)
	return tx, blockHash, blockNumber, index, nil
}
func (b testBackend) GetPoolTransactions() (types.Transactions, error)         { panic("implement me") }
func (b testBackend) GetPoolTransaction(txHash common.Hash) *types.Transaction { panic("implement me") }
func (b testBackend) GetPoolNonce(ctx context.Context, addr common.Address) (uint64, error) {
	panic("implement me")
}
func (b testBackend) Stats() (pending int, queued int) { panic("implement me") }
func (b testBackend) TxPoolContent() (map[common.Address][]*types.Transaction, map[common.Address][]*types.Transaction) {
	panic("implement me")
}
func (b testBackend) TxPoolContentFrom(addr common.Address) ([]*types.Transaction, []*types.Transaction) {
	panic("implement me")
}
func (b testBackend) SubscribeNewTxsEvent(events chan<- core.NewTxsEvent) event.Subscription {
	panic("implement me")
}
func (b testBackend) ChainConfig() ctypes.ChainConfigurator { return b.chain.Config() }
func (b testBackend) Engine() consensus.Engine              { return b.chain.Engine() }
func (b testBackend) GetLogs(ctx context.Context, blockHash common.Hash, number uint64) ([][]*types.Log, error) {
	panic("implement me")
}
func (b testBackend) SubscribeRemovedLogsEvent(ch chan<- core.RemovedLogsEvent) event.Subscription {
	panic("implement me")
}
func (b testBackend) SubscribeLogsEvent(ch chan<- []*types.Log) event.Subscription {
	panic("implement me")
}
func (b testBackend) SubscribePendingLogsEvent(ch chan<- []*types.Log) event.Subscription {
	panic("implement me")
}
func (b testBackend) BloomStatus() (uint64, uint64) { panic("implement me") }
func (b testBackend) ServiceFilter(ctx context.Context, session *bloombits.MatcherSession) {
	panic("implement me")
}

func TestEstimateGas(t *testing.T) {
	t.Parallel()
	// Initialize test accounts
	var (
		accounts = newAccounts(2)
		genesis  = &genesisT.Genesis{
			Config: params.TestChainConfig,
			Alloc: genesisT.GenesisAlloc{
				accounts[0].addr: {Balance: big.NewInt(vars.Ether)},
				accounts[1].addr: {Balance: big.NewInt(vars.Ether)},
			},
		}
		genBlocks      = 10
		signer         = types.HomesteadSigner{}
		randomAccounts = newAccounts(2)
	)
	api := NewBlockChainAPI(newTestBackend(t, genBlocks, genesis, func(i int, b *core.BlockGen) {
		// Transfer from account[0] to account[1]
		//    value: 1000 wei
		//    fee:   0 wei
		tx, _ := types.SignTx(types.NewTx(&types.LegacyTx{Nonce: uint64(i), To: &accounts[1].addr, Value: big.NewInt(1000), Gas: vars.TxGas, GasPrice: b.BaseFee(), Data: nil}), signer, accounts[0].key)
		b.AddTx(tx)
	}))
	var testSuite = []struct {
		blockNumber rpc.BlockNumber
		call        TransactionArgs
		overrides   StateOverride
		expectErr   error
		want        uint64
	}{
		// simple transfer on latest block
		{
			blockNumber: rpc.LatestBlockNumber,
			call: TransactionArgs{
				From:  &accounts[0].addr,
				To:    &accounts[1].addr,
				Value: (*hexutil.Big)(big.NewInt(1000)),
			},
			expectErr: nil,
			want:      21000,
		},
		// simple transfer with insufficient funds on latest block
		{
			blockNumber: rpc.LatestBlockNumber,
			call: TransactionArgs{
				From:  &randomAccounts[0].addr,
				To:    &accounts[1].addr,
				Value: (*hexutil.Big)(big.NewInt(1000)),
			},
			expectErr: core.ErrInsufficientFunds,
			want:      21000,
		},
		// empty create
		{
			blockNumber: rpc.LatestBlockNumber,
			call:        TransactionArgs{},
			expectErr:   nil,
			want:        53000,
		},
		{
			blockNumber: rpc.LatestBlockNumber,
			call:        TransactionArgs{},
			overrides: StateOverride{
				randomAccounts[0].addr: OverrideAccount{Balance: newRPCBalance(new(big.Int).Mul(big.NewInt(1), big.NewInt(params.Ether)))},
			},
			expectErr: nil,
			want:      53000,
		},
		{
			blockNumber: rpc.LatestBlockNumber,
			call: TransactionArgs{
				From:  &randomAccounts[0].addr,
				To:    &randomAccounts[1].addr,
				Value: (*hexutil.Big)(big.NewInt(1000)),
			},
			overrides: StateOverride{
				randomAccounts[0].addr: OverrideAccount{Balance: newRPCBalance(big.NewInt(0))},
			},
			expectErr: core.ErrInsufficientFunds,
		},
	}
	for i, tc := range testSuite {
		result, err := api.EstimateGas(context.Background(), tc.call, &rpc.BlockNumberOrHash{BlockNumber: &tc.blockNumber}, &tc.overrides)
		if tc.expectErr != nil {
			if err == nil {
				t.Errorf("test %d: want error %v, have nothing", i, tc.expectErr)
				continue
			}
			if !errors.Is(err, tc.expectErr) {
				t.Errorf("test %d: error mismatch, want %v, have %v", i, tc.expectErr, err)
			}
			continue
		}
		if err != nil {
			t.Errorf("test %d: want no error, have %v", i, err)
			continue
		}
		if uint64(result) != tc.want {
			t.Errorf("test %d, result mismatch, have\n%v\n, want\n%v\n", i, uint64(result), tc.want)
		}
	}
}

func TestCall(t *testing.T) {
	t.Parallel()
	// Initialize test accounts
	var (
		accounts = newAccounts(3)
		genesis  = &genesisT.Genesis{
			Config: params.TestChainConfig,
			Alloc: genesisT.GenesisAlloc{
				accounts[0].addr: {Balance: big.NewInt(vars.Ether)},
				accounts[1].addr: {Balance: big.NewInt(vars.Ether)},
				accounts[2].addr: {Balance: big.NewInt(vars.Ether)},
			},
		}
		genBlocks = 10
		signer    = types.HomesteadSigner{}
	)
	api := NewBlockChainAPI(newTestBackend(t, genBlocks, genesis, func(i int, b *core.BlockGen) {
		// Transfer from account[0] to account[1]
		//    value: 1000 wei
		//    fee:   0 wei
		tx, _ := types.SignTx(types.NewTx(&types.LegacyTx{Nonce: uint64(i), To: &accounts[1].addr, Value: big.NewInt(1000), Gas: vars.TxGas, GasPrice: b.BaseFee(), Data: nil}), signer, accounts[0].key)
		b.AddTx(tx)
	}))
	randomAccounts := newAccounts(3)
	var testSuite = []struct {
		blockNumber    rpc.BlockNumber
		overrides      StateOverride
		call           TransactionArgs
		blockOverrides BlockOverrides
		expectErr      error
		want           string
	}{
		// transfer on genesis
		{
			blockNumber: rpc.BlockNumber(0),
			call: TransactionArgs{
				From:  &accounts[0].addr,
				To:    &accounts[1].addr,
				Value: (*hexutil.Big)(big.NewInt(1000)),
			},
			expectErr: nil,
			want:      "0x",
		},
		// transfer on the head
		{
			blockNumber: rpc.BlockNumber(genBlocks),
			call: TransactionArgs{
				From:  &accounts[0].addr,
				To:    &accounts[1].addr,
				Value: (*hexutil.Big)(big.NewInt(1000)),
			},
			expectErr: nil,
			want:      "0x",
		},
		// transfer on a non-existent block, error expects
		{
			blockNumber: rpc.BlockNumber(genBlocks + 1),
			call: TransactionArgs{
				From:  &accounts[0].addr,
				To:    &accounts[1].addr,
				Value: (*hexutil.Big)(big.NewInt(1000)),
			},
			expectErr: errors.New("header not found"),
		},
		// transfer on the latest block
		{
			blockNumber: rpc.LatestBlockNumber,
			call: TransactionArgs{
				From:  &accounts[0].addr,
				To:    &accounts[1].addr,
				Value: (*hexutil.Big)(big.NewInt(1000)),
			},
			expectErr: nil,
			want:      "0x",
		},
		// Call which can only succeed if state is state overridden
		{
			blockNumber: rpc.LatestBlockNumber,
			call: TransactionArgs{
				From:  &randomAccounts[0].addr,
				To:    &randomAccounts[1].addr,
				Value: (*hexutil.Big)(big.NewInt(1000)),
			},
			overrides: StateOverride{
				randomAccounts[0].addr: OverrideAccount{Balance: newRPCBalance(new(big.Int).Mul(big.NewInt(1), big.NewInt(vars.Ether)))},
			},
			want: "0x",
		},
		// Invalid call without state overriding
		{
			blockNumber: rpc.LatestBlockNumber,
			call: TransactionArgs{
				From:  &randomAccounts[0].addr,
				To:    &randomAccounts[1].addr,
				Value: (*hexutil.Big)(big.NewInt(1000)),
			},
			expectErr: core.ErrInsufficientFunds,
		},
		// Successful simple contract call
		//
		// // SPDX-License-Identifier: GPL-3.0
		//
		//  pragma solidity >=0.7.0 <0.8.0;
		//
		//  /**
		//   * @title Storage
		//   * @dev Store & retrieve value in a variable
		//   */
		//  contract Storage {
		//      uint256 public number;
		//      constructor() {
		//          number = block.number;
		//      }
		//  }
		{
			blockNumber: rpc.LatestBlockNumber,
			call: TransactionArgs{
				From: &randomAccounts[0].addr,
				To:   &randomAccounts[2].addr,
				Data: hex2Bytes("8381f58a"), // call number()
			},
			overrides: StateOverride{
				randomAccounts[2].addr: OverrideAccount{
					Code:      hex2Bytes("6080604052348015600f57600080fd5b506004361060285760003560e01c80638381f58a14602d575b600080fd5b60336049565b6040518082815260200191505060405180910390f35b6000548156fea2646970667358221220eab35ffa6ab2adfe380772a48b8ba78e82a1b820a18fcb6f59aa4efb20a5f60064736f6c63430007040033"),
					StateDiff: &map[common.Hash]common.Hash{{}: common.BigToHash(big.NewInt(123))},
				},
			},
			want: "0x000000000000000000000000000000000000000000000000000000000000007b",
		},
		// Block overrides should work
		{
			blockNumber: rpc.LatestBlockNumber,
			call: TransactionArgs{
				From: &accounts[1].addr,
				Input: &hexutil.Bytes{
					0x43,             // NUMBER
					0x60, 0x00, 0x52, // MSTORE offset 0
					0x60, 0x20, 0x60, 0x00, 0xf3,
				},
			},
			blockOverrides: BlockOverrides{Number: (*hexutil.Big)(big.NewInt(11))},
			want:           "0x000000000000000000000000000000000000000000000000000000000000000b",
		},
	}
	for i, tc := range testSuite {
		result, err := api.Call(context.Background(), tc.call, rpc.BlockNumberOrHash{BlockNumber: &tc.blockNumber}, &tc.overrides, &tc.blockOverrides)
		if tc.expectErr != nil {
			if err == nil {
				t.Errorf("test %d: want error %v, have nothing", i, tc.expectErr)
				continue
			}
			if !errors.Is(err, tc.expectErr) {
				// Second try
				if !reflect.DeepEqual(err, tc.expectErr) {
					t.Errorf("test %d: error mismatch, want %v, have %v", i, tc.expectErr, err)
				}
			}
			continue
		}
		if err != nil {
			t.Errorf("test %d: want no error, have %v", i, err)
			continue
		}
		if !reflect.DeepEqual(result.String(), tc.want) {
			t.Errorf("test %d, result mismatch, have\n%v\n, want\n%v\n", i, result.String(), tc.want)
		}
	}
}

type Account struct {
	key  *ecdsa.PrivateKey
	addr common.Address
}

func newAccounts(n int) (accounts []Account) {
	for i := 0; i < n; i++ {
		key, _ := crypto.GenerateKey()
		addr := crypto.PubkeyToAddress(key.PublicKey)
		accounts = append(accounts, Account{key: key, addr: addr})
	}
	slices.SortFunc(accounts, func(a, b Account) int { return a.addr.Cmp(b.addr) })
	return accounts
}

func newRPCBalance(balance *big.Int) **hexutil.Big {
	rpcBalance := (*hexutil.Big)(balance)
	return &rpcBalance
}

func hex2Bytes(str string) *hexutil.Bytes {
	rpcBytes := hexutil.Bytes(common.Hex2Bytes(str))
	return &rpcBytes
}

func TestRPCMarshalBlock(t *testing.T) {
	t.Parallel()
	var (
		txs []*types.Transaction
		to  = common.BytesToAddress([]byte{0x11})
	)
	for i := uint64(1); i <= 4; i++ {
		var tx *types.Transaction
		if i%2 == 0 {
			tx = types.NewTx(&types.LegacyTx{
				Nonce:    i,
				GasPrice: big.NewInt(11111),
				Gas:      1111,
				To:       &to,
				Value:    big.NewInt(111),
				Data:     []byte{0x11, 0x11, 0x11},
			})
		} else {
			tx = types.NewTx(&types.AccessListTx{
				ChainID:  big.NewInt(1337),
				Nonce:    i,
				GasPrice: big.NewInt(11111),
				Gas:      1111,
				To:       &to,
				Value:    big.NewInt(111),
				Data:     []byte{0x11, 0x11, 0x11},
			})
		}
		txs = append(txs, tx)
	}
	block := types.NewBlock(&types.Header{Number: big.NewInt(100)}, txs, nil, nil, blocktest.NewHasher())

	var testSuite = []struct {
		inclTx bool
		fullTx bool
		want   string
	}{
		// without txs
		{
			inclTx: false,
			fullTx: false,
<<<<<<< HEAD
			want:   `{"number":"0x64","hash":"0x9b73c83b25d0faf7eab854e3684c7e394336d6e135625aafa5c183f27baa8fee","parentHash":"0x0000000000000000000000000000000000000000000000000000000000000000","nonce":"0x0000000000000000","mixHash":"0x0000000000000000000000000000000000000000000000000000000000000000","sha3Uncles":"0x1dcc4de8dec75d7aab85b567b6ccd41ad312451b948a7413f0a142fd40d49347","logsBloom":"0x00000000000000000000000000000000000000000000000000000000000000000000000000000000000000000000000000000000000000000000000000000000000000000000000000000000000000000000000000000000000000000000000000000000000000000000000000000000000000000000000000000000000000000000000000000000000000000000000000000000000000000000000000000000000000000000000000000000000000000000000000000000000000000000000000000000000000000000000000000000000000000000000000000000000000000000000000000000000000000000000000000000000000000000000000000000","stateRoot":"0x0000000000000000000000000000000000000000000000000000000000000000","miner":"0x0000000000000000000000000000000000000000","difficulty":"0x0","totalDifficulty":null,"extraData":"0x","size":"0x296","gasLimit":"0x0","gasUsed":"0x0","timestamp":"0x0","transactionsRoot":"0x661a9febcfa8f1890af549b874faf9fa274aede26ef489d9db0b25daa569450e","receiptsRoot":"0x56e81f171bcc55a6ff8345e692c0f86e5b48e01b996cadc001622fb5e363b421","uncles":[]}`,
=======
			want: `{
				"difficulty": "0x0",
				"extraData": "0x",
				"gasLimit": "0x0",
				"gasUsed": "0x0",
				"hash": "0x9b73c83b25d0faf7eab854e3684c7e394336d6e135625aafa5c183f27baa8fee",
				"logsBloom": "0x00000000000000000000000000000000000000000000000000000000000000000000000000000000000000000000000000000000000000000000000000000000000000000000000000000000000000000000000000000000000000000000000000000000000000000000000000000000000000000000000000000000000000000000000000000000000000000000000000000000000000000000000000000000000000000000000000000000000000000000000000000000000000000000000000000000000000000000000000000000000000000000000000000000000000000000000000000000000000000000000000000000000000000000000000000000",
				"miner": "0x0000000000000000000000000000000000000000",
				"mixHash": "0x0000000000000000000000000000000000000000000000000000000000000000",
				"nonce": "0x0000000000000000",
				"number": "0x64",
				"parentHash": "0x0000000000000000000000000000000000000000000000000000000000000000",
				"receiptsRoot": "0x56e81f171bcc55a6ff8345e692c0f86e5b48e01b996cadc001622fb5e363b421",
				"sha3Uncles": "0x1dcc4de8dec75d7aab85b567b6ccd41ad312451b948a7413f0a142fd40d49347",
				"size": "0x296",
				"stateRoot": "0x0000000000000000000000000000000000000000000000000000000000000000",
				"timestamp": "0x0",
				"transactionsRoot": "0x661a9febcfa8f1890af549b874faf9fa274aede26ef489d9db0b25daa569450e",
				"uncles": []
			}`,
>>>>>>> a7e358d0
		},
		// only tx hashes
		{
			inclTx: true,
			fullTx: false,
<<<<<<< HEAD
			want:   `{"number":"0x64","hash":"0x9b73c83b25d0faf7eab854e3684c7e394336d6e135625aafa5c183f27baa8fee","parentHash":"0x0000000000000000000000000000000000000000000000000000000000000000","nonce":"0x0000000000000000","mixHash":"0x0000000000000000000000000000000000000000000000000000000000000000","sha3Uncles":"0x1dcc4de8dec75d7aab85b567b6ccd41ad312451b948a7413f0a142fd40d49347","logsBloom":"0x00000000000000000000000000000000000000000000000000000000000000000000000000000000000000000000000000000000000000000000000000000000000000000000000000000000000000000000000000000000000000000000000000000000000000000000000000000000000000000000000000000000000000000000000000000000000000000000000000000000000000000000000000000000000000000000000000000000000000000000000000000000000000000000000000000000000000000000000000000000000000000000000000000000000000000000000000000000000000000000000000000000000000000000000000000000","stateRoot":"0x0000000000000000000000000000000000000000000000000000000000000000","miner":"0x0000000000000000000000000000000000000000","difficulty":"0x0","totalDifficulty":null,"extraData":"0x","size":"0x296","gasLimit":"0x0","gasUsed":"0x0","timestamp":"0x0","transactionsRoot":"0x661a9febcfa8f1890af549b874faf9fa274aede26ef489d9db0b25daa569450e","receiptsRoot":"0x56e81f171bcc55a6ff8345e692c0f86e5b48e01b996cadc001622fb5e363b421","transactions":["0x7d39df979e34172322c64983a9ad48302c2b889e55bda35324afecf043a77605","0x9bba4c34e57c875ff57ac8d172805a26ae912006985395dc1bdf8f44140a7bf4","0x98909ea1ff040da6be56bc4231d484de1414b3c1dac372d69293a4beb9032cb5","0x12e1f81207b40c3bdcc13c0ee18f5f86af6d31754d57a0ea1b0d4cfef21abef1"],"uncles":[]}`,
=======
			want: `{
				"difficulty": "0x0",
				"extraData": "0x",
				"gasLimit": "0x0",
				"gasUsed": "0x0",
				"hash": "0x9b73c83b25d0faf7eab854e3684c7e394336d6e135625aafa5c183f27baa8fee",
				"logsBloom": "0x00000000000000000000000000000000000000000000000000000000000000000000000000000000000000000000000000000000000000000000000000000000000000000000000000000000000000000000000000000000000000000000000000000000000000000000000000000000000000000000000000000000000000000000000000000000000000000000000000000000000000000000000000000000000000000000000000000000000000000000000000000000000000000000000000000000000000000000000000000000000000000000000000000000000000000000000000000000000000000000000000000000000000000000000000000000",
				"miner": "0x0000000000000000000000000000000000000000",
				"mixHash": "0x0000000000000000000000000000000000000000000000000000000000000000",
				"nonce": "0x0000000000000000",
				"number": "0x64",
				"parentHash": "0x0000000000000000000000000000000000000000000000000000000000000000",
				"receiptsRoot": "0x56e81f171bcc55a6ff8345e692c0f86e5b48e01b996cadc001622fb5e363b421",
				"sha3Uncles": "0x1dcc4de8dec75d7aab85b567b6ccd41ad312451b948a7413f0a142fd40d49347",
				"size": "0x296",
				"stateRoot": "0x0000000000000000000000000000000000000000000000000000000000000000",
				"timestamp": "0x0",
				"transactions": [
					"0x7d39df979e34172322c64983a9ad48302c2b889e55bda35324afecf043a77605",
					"0x9bba4c34e57c875ff57ac8d172805a26ae912006985395dc1bdf8f44140a7bf4",
					"0x98909ea1ff040da6be56bc4231d484de1414b3c1dac372d69293a4beb9032cb5",
					"0x12e1f81207b40c3bdcc13c0ee18f5f86af6d31754d57a0ea1b0d4cfef21abef1"
				],
				"transactionsRoot": "0x661a9febcfa8f1890af549b874faf9fa274aede26ef489d9db0b25daa569450e",
				"uncles": []
			}`,
>>>>>>> a7e358d0
		},
		// full tx details
		{
			inclTx: true,
			fullTx: true,
<<<<<<< HEAD
			want:   `{"number":"0x64","hash":"0x9b73c83b25d0faf7eab854e3684c7e394336d6e135625aafa5c183f27baa8fee","parentHash":"0x0000000000000000000000000000000000000000000000000000000000000000","nonce":"0x0000000000000000","mixHash":"0x0000000000000000000000000000000000000000000000000000000000000000","sha3Uncles":"0x1dcc4de8dec75d7aab85b567b6ccd41ad312451b948a7413f0a142fd40d49347","logsBloom":"0x00000000000000000000000000000000000000000000000000000000000000000000000000000000000000000000000000000000000000000000000000000000000000000000000000000000000000000000000000000000000000000000000000000000000000000000000000000000000000000000000000000000000000000000000000000000000000000000000000000000000000000000000000000000000000000000000000000000000000000000000000000000000000000000000000000000000000000000000000000000000000000000000000000000000000000000000000000000000000000000000000000000000000000000000000000000","stateRoot":"0x0000000000000000000000000000000000000000000000000000000000000000","miner":"0x0000000000000000000000000000000000000000","difficulty":"0x0","totalDifficulty":null,"extraData":"0x","size":"0x296","gasLimit":"0x0","gasUsed":"0x0","timestamp":"0x0","transactionsRoot":"0x661a9febcfa8f1890af549b874faf9fa274aede26ef489d9db0b25daa569450e","receiptsRoot":"0x56e81f171bcc55a6ff8345e692c0f86e5b48e01b996cadc001622fb5e363b421","transactions":[{"blockHash":"0x9b73c83b25d0faf7eab854e3684c7e394336d6e135625aafa5c183f27baa8fee","blockNumber":"0x64","from":"0x0000000000000000000000000000000000000000","gas":"0x457","gasPrice":"0x2b67","hash":"0x7d39df979e34172322c64983a9ad48302c2b889e55bda35324afecf043a77605","input":"0x111111","nonce":"0x1","to":"0x0000000000000000000000000000000000000011","transactionIndex":"0x0","value":"0x6f","type":"0x1","accessList":[],"chainId":"0x539","v":"0x0","r":"0x0","s":"0x0"},{"blockHash":"0x9b73c83b25d0faf7eab854e3684c7e394336d6e135625aafa5c183f27baa8fee","blockNumber":"0x64","from":"0x0000000000000000000000000000000000000000","gas":"0x457","gasPrice":"0x2b67","hash":"0x9bba4c34e57c875ff57ac8d172805a26ae912006985395dc1bdf8f44140a7bf4","input":"0x111111","nonce":"0x2","to":"0x0000000000000000000000000000000000000011","transactionIndex":"0x1","value":"0x6f","type":"0x0","chainId":"0x7fffffffffffffee","v":"0x0","r":"0x0","s":"0x0"},{"blockHash":"0x9b73c83b25d0faf7eab854e3684c7e394336d6e135625aafa5c183f27baa8fee","blockNumber":"0x64","from":"0x0000000000000000000000000000000000000000","gas":"0x457","gasPrice":"0x2b67","hash":"0x98909ea1ff040da6be56bc4231d484de1414b3c1dac372d69293a4beb9032cb5","input":"0x111111","nonce":"0x3","to":"0x0000000000000000000000000000000000000011","transactionIndex":"0x2","value":"0x6f","type":"0x1","accessList":[],"chainId":"0x539","v":"0x0","r":"0x0","s":"0x0"},{"blockHash":"0x9b73c83b25d0faf7eab854e3684c7e394336d6e135625aafa5c183f27baa8fee","blockNumber":"0x64","from":"0x0000000000000000000000000000000000000000","gas":"0x457","gasPrice":"0x2b67","hash":"0x12e1f81207b40c3bdcc13c0ee18f5f86af6d31754d57a0ea1b0d4cfef21abef1","input":"0x111111","nonce":"0x4","to":"0x0000000000000000000000000000000000000011","transactionIndex":"0x3","value":"0x6f","type":"0x0","chainId":"0x7fffffffffffffee","v":"0x0","r":"0x0","s":"0x0"}],"uncles":[]}`,
=======
			want: `{
				"difficulty": "0x0",
				"extraData": "0x",
				"gasLimit": "0x0",
				"gasUsed": "0x0",
				"hash": "0x9b73c83b25d0faf7eab854e3684c7e394336d6e135625aafa5c183f27baa8fee",
				"logsBloom": "0x00000000000000000000000000000000000000000000000000000000000000000000000000000000000000000000000000000000000000000000000000000000000000000000000000000000000000000000000000000000000000000000000000000000000000000000000000000000000000000000000000000000000000000000000000000000000000000000000000000000000000000000000000000000000000000000000000000000000000000000000000000000000000000000000000000000000000000000000000000000000000000000000000000000000000000000000000000000000000000000000000000000000000000000000000000000",
				"miner": "0x0000000000000000000000000000000000000000",
				"mixHash": "0x0000000000000000000000000000000000000000000000000000000000000000",
				"nonce": "0x0000000000000000",
				"number": "0x64",
				"parentHash": "0x0000000000000000000000000000000000000000000000000000000000000000",
				"receiptsRoot": "0x56e81f171bcc55a6ff8345e692c0f86e5b48e01b996cadc001622fb5e363b421",
				"sha3Uncles": "0x1dcc4de8dec75d7aab85b567b6ccd41ad312451b948a7413f0a142fd40d49347",
				"size": "0x296",
				"stateRoot": "0x0000000000000000000000000000000000000000000000000000000000000000",
				"timestamp": "0x0",
				"transactions": [
					{
						"blockHash": "0x9b73c83b25d0faf7eab854e3684c7e394336d6e135625aafa5c183f27baa8fee",
						"blockNumber": "0x64",
						"from": "0x0000000000000000000000000000000000000000",
						"gas": "0x457",
						"gasPrice": "0x2b67",
						"hash": "0x7d39df979e34172322c64983a9ad48302c2b889e55bda35324afecf043a77605",
						"input": "0x111111",
						"nonce": "0x1",
						"to": "0x0000000000000000000000000000000000000011",
						"transactionIndex": "0x0",
						"value": "0x6f",
						"type": "0x1",
						"accessList": [],
						"chainId": "0x539",
						"v": "0x0",
						"r": "0x0",
						"s": "0x0",
						"yParity": "0x0"
					},
					{
						"blockHash": "0x9b73c83b25d0faf7eab854e3684c7e394336d6e135625aafa5c183f27baa8fee",
						"blockNumber": "0x64",
						"from": "0x0000000000000000000000000000000000000000",
						"gas": "0x457",
						"gasPrice": "0x2b67",
						"hash": "0x9bba4c34e57c875ff57ac8d172805a26ae912006985395dc1bdf8f44140a7bf4",
						"input": "0x111111",
						"nonce": "0x2",
						"to": "0x0000000000000000000000000000000000000011",
						"transactionIndex": "0x1",
						"value": "0x6f",
						"type": "0x0",
						"chainId": "0x7fffffffffffffee",
						"v": "0x0",
						"r": "0x0",
						"s": "0x0"
					},
					{
						"blockHash": "0x9b73c83b25d0faf7eab854e3684c7e394336d6e135625aafa5c183f27baa8fee",
						"blockNumber": "0x64",
						"from": "0x0000000000000000000000000000000000000000",
						"gas": "0x457",
						"gasPrice": "0x2b67",
						"hash": "0x98909ea1ff040da6be56bc4231d484de1414b3c1dac372d69293a4beb9032cb5",
						"input": "0x111111",
						"nonce": "0x3",
						"to": "0x0000000000000000000000000000000000000011",
						"transactionIndex": "0x2",
						"value": "0x6f",
						"type": "0x1",
						"accessList": [],
						"chainId": "0x539",
						"v": "0x0",
						"r": "0x0",
						"s": "0x0",
						"yParity": "0x0"
					},
					{
						"blockHash": "0x9b73c83b25d0faf7eab854e3684c7e394336d6e135625aafa5c183f27baa8fee",
						"blockNumber": "0x64",
						"from": "0x0000000000000000000000000000000000000000",
						"gas": "0x457",
						"gasPrice": "0x2b67",
						"hash": "0x12e1f81207b40c3bdcc13c0ee18f5f86af6d31754d57a0ea1b0d4cfef21abef1",
						"input": "0x111111",
						"nonce": "0x4",
						"to": "0x0000000000000000000000000000000000000011",
						"transactionIndex": "0x3",
						"value": "0x6f",
						"type": "0x0",
						"chainId": "0x7fffffffffffffee",
						"v": "0x0",
						"r": "0x0",
						"s": "0x0"
					}
				],
				"transactionsRoot": "0x661a9febcfa8f1890af549b874faf9fa274aede26ef489d9db0b25daa569450e",
				"uncles": []
			}`,
>>>>>>> a7e358d0
		},
	}

	for i, tc := range testSuite {
		resp := RPCMarshalBlock(block, tc.inclTx, tc.fullTx, params.MainnetChainConfig)
		out, err := json.Marshal(resp)
		if err != nil {
			t.Errorf("test %d: json marshal error: %v", i, err)
			continue
		}
		assert.JSONEqf(t, tc.want, string(out), "test %d", i)
	}
}

func TestRPCGetBlockOrHeader(t *testing.T) {
	t.Parallel()

	// Initialize test accounts
	var (
		acc1Key, _ = crypto.HexToECDSA("8a1f9a8f95be41cd7ccb6168179afb4504aefe388d1e14474d32c45c72ce7b7a")
		acc2Key, _ = crypto.HexToECDSA("49a7b37aa6f6645917e7b807e9d1c00d4fa71f18343b0d4122a4d2df64dd6fee")
		acc1Addr   = crypto.PubkeyToAddress(acc1Key.PublicKey)
		acc2Addr   = crypto.PubkeyToAddress(acc2Key.PublicKey)
		genesis    = &core.Genesis{
			Config: params.TestChainConfig,
			Alloc: core.GenesisAlloc{
				acc1Addr: {Balance: big.NewInt(params.Ether)},
				acc2Addr: {Balance: big.NewInt(params.Ether)},
			},
		}
		genBlocks = 10
		signer    = types.HomesteadSigner{}
		tx        = types.NewTx(&types.LegacyTx{
			Nonce:    11,
			GasPrice: big.NewInt(11111),
			Gas:      1111,
			To:       &acc2Addr,
			Value:    big.NewInt(111),
			Data:     []byte{0x11, 0x11, 0x11},
		})
		withdrawal = &types.Withdrawal{
			Index:     0,
			Validator: 1,
			Address:   common.Address{0x12, 0x34},
			Amount:    10,
		}
		pending = types.NewBlockWithWithdrawals(&types.Header{Number: big.NewInt(11), Time: 42}, []*types.Transaction{tx}, nil, nil, []*types.Withdrawal{withdrawal}, blocktest.NewHasher())
	)
	backend := newTestBackend(t, genBlocks, genesis, func(i int, b *core.BlockGen) {
		// Transfer from account[0] to account[1]
		//    value: 1000 wei
		//    fee:   0 wei
		tx, _ := types.SignTx(types.NewTx(&types.LegacyTx{Nonce: uint64(i), To: &acc2Addr, Value: big.NewInt(1000), Gas: params.TxGas, GasPrice: b.BaseFee(), Data: nil}), signer, acc1Key)
		b.AddTx(tx)
	})
	backend.setPendingBlock(pending)
	api := NewBlockChainAPI(backend)
	blockHashes := make([]common.Hash, genBlocks+1)
	ctx := context.Background()
	for i := 0; i <= genBlocks; i++ {
		header, err := backend.HeaderByNumber(ctx, rpc.BlockNumber(i))
		if err != nil {
			t.Errorf("failed to get block: %d err: %v", i, err)
		}
		blockHashes[i] = header.Hash()
	}
	pendingHash := pending.Hash()

	var testSuite = []struct {
		blockNumber rpc.BlockNumber
		blockHash   *common.Hash
		fullTx      bool
		reqHeader   bool
		want        string
		expectErr   error
	}{
		// 0. latest header
		{
			blockNumber: rpc.LatestBlockNumber,
			reqHeader:   true,
			want: `{
				"baseFeePerGas": "0xfdc7303",
				"difficulty": "0x20000",
				"extraData": "0x",
				"gasLimit": "0x47e7c4",
				"gasUsed": "0x5208",
				"hash": "0x97f540a3577c0f645c5dada5da86f38350e8f847e71f21124f917835003e2607",
				"logsBloom": "0x00000000000000000000000000000000000000000000000000000000000000000000000000000000000000000000000000000000000000000000000000000000000000000000000000000000000000000000000000000000000000000000000000000000000000000000000000000000000000000000000000000000000000000000000000000000000000000000000000000000000000000000000000000000000000000000000000000000000000000000000000000000000000000000000000000000000000000000000000000000000000000000000000000000000000000000000000000000000000000000000000000000000000000000000000000000",
				"miner": "0x0000000000000000000000000000000000000000",
				"mixHash": "0x0000000000000000000000000000000000000000000000000000000000000000",
				"nonce": "0x0000000000000000",
				"number": "0xa",
				"parentHash": "0xda97ed946e0d502fb898b0ac881bd44da3c7fee5eaf184431e1ec3d361dad17e",
				"receiptsRoot": "0x056b23fbba480696b65fe5a59b8f2148a1299103c4f57df839233af2cf4ca2d2",
				"sha3Uncles": "0x1dcc4de8dec75d7aab85b567b6ccd41ad312451b948a7413f0a142fd40d49347",
				"stateRoot": "0xbb62872e4023fa8a8b17b9cc37031f4817d9595779748d01cba408b495707a91",
				"timestamp": "0x64",
				"totalDifficulty": "0x1",
				"transactionsRoot": "0xb0893d21a4a44dc26a962a6e91abae66df87fb61ac9c60e936aee89c76331445"
			}`,
		},
		// 1. genesis header
		{
			blockNumber: rpc.BlockNumber(0),
			reqHeader:   true,
			want: `{
				"baseFeePerGas": "0x3b9aca00",
				"difficulty": "0x20000",
				"extraData": "0x",
				"gasLimit": "0x47e7c4",
				"gasUsed": "0x0",
				"hash": "0xbdc7d83b8f876938810462fe8d053263a482e44201e3883d4ae204ff4de7eff5",
				"logsBloom": "0x00000000000000000000000000000000000000000000000000000000000000000000000000000000000000000000000000000000000000000000000000000000000000000000000000000000000000000000000000000000000000000000000000000000000000000000000000000000000000000000000000000000000000000000000000000000000000000000000000000000000000000000000000000000000000000000000000000000000000000000000000000000000000000000000000000000000000000000000000000000000000000000000000000000000000000000000000000000000000000000000000000000000000000000000000000000",
				"miner": "0x0000000000000000000000000000000000000000",
				"mixHash": "0x0000000000000000000000000000000000000000000000000000000000000000",
				"nonce": "0x0000000000000000",
				"number": "0x0",
				"parentHash": "0x0000000000000000000000000000000000000000000000000000000000000000",
				"receiptsRoot": "0x56e81f171bcc55a6ff8345e692c0f86e5b48e01b996cadc001622fb5e363b421",
				"sha3Uncles": "0x1dcc4de8dec75d7aab85b567b6ccd41ad312451b948a7413f0a142fd40d49347",
				"stateRoot": "0xfe168c5e9584a85927212e5bea5304bb7d0d8a893453b4b2c52176a72f585ae2",
				"timestamp": "0x0",
				"totalDifficulty": "0x1",
				"transactionsRoot": "0x56e81f171bcc55a6ff8345e692c0f86e5b48e01b996cadc001622fb5e363b421"
			}`,
		},
		// 2. #1 header
		{
			blockNumber: rpc.BlockNumber(1),
			reqHeader:   true,
			want: `{
				"baseFeePerGas": "0x342770c0",
				"difficulty": "0x20000",
				"extraData": "0x",
				"gasLimit": "0x47e7c4",
				"gasUsed": "0x5208",
				"hash": "0x0da274b315de8e4d5bf8717218ec43540464ef36378cb896469bb731e1d3f3cb",
				"logsBloom": "0x00000000000000000000000000000000000000000000000000000000000000000000000000000000000000000000000000000000000000000000000000000000000000000000000000000000000000000000000000000000000000000000000000000000000000000000000000000000000000000000000000000000000000000000000000000000000000000000000000000000000000000000000000000000000000000000000000000000000000000000000000000000000000000000000000000000000000000000000000000000000000000000000000000000000000000000000000000000000000000000000000000000000000000000000000000000",
				"miner": "0x0000000000000000000000000000000000000000",
				"mixHash": "0x0000000000000000000000000000000000000000000000000000000000000000",
				"nonce": "0x0000000000000000",
				"number": "0x1",
				"parentHash": "0xbdc7d83b8f876938810462fe8d053263a482e44201e3883d4ae204ff4de7eff5",
				"receiptsRoot": "0x056b23fbba480696b65fe5a59b8f2148a1299103c4f57df839233af2cf4ca2d2",
				"sha3Uncles": "0x1dcc4de8dec75d7aab85b567b6ccd41ad312451b948a7413f0a142fd40d49347",
				"stateRoot": "0x92c5c55a698963f5b06e3aee415630f5c48b0760e537af94917ce9c4f42a2e22",
				"timestamp": "0xa",
				"totalDifficulty": "0x1",
				"transactionsRoot": "0xca0ebcce920d2cdfbf9e1dbe90ed3441a1a576f344bd80e60508da814916f4e7"
			}`,
		},
		// 3. latest-1 header
		{
			blockNumber: rpc.BlockNumber(9),
			reqHeader:   true,
			want: `{
				"baseFeePerGas": "0x121a9cca",
				"difficulty": "0x20000",
				"extraData": "0x",
				"gasLimit": "0x47e7c4",
				"gasUsed": "0x5208",
				"hash": "0xda97ed946e0d502fb898b0ac881bd44da3c7fee5eaf184431e1ec3d361dad17e",
				"logsBloom": "0x00000000000000000000000000000000000000000000000000000000000000000000000000000000000000000000000000000000000000000000000000000000000000000000000000000000000000000000000000000000000000000000000000000000000000000000000000000000000000000000000000000000000000000000000000000000000000000000000000000000000000000000000000000000000000000000000000000000000000000000000000000000000000000000000000000000000000000000000000000000000000000000000000000000000000000000000000000000000000000000000000000000000000000000000000000000",
				"miner": "0x0000000000000000000000000000000000000000",
				"mixHash": "0x0000000000000000000000000000000000000000000000000000000000000000",
				"nonce": "0x0000000000000000",
				"number": "0x9",
				"parentHash": "0x5abd19c39d9f1c6e52998e135ea14e1fbc5db3fa2a108f4538e238ca5c2e68d7",
				"receiptsRoot": "0x056b23fbba480696b65fe5a59b8f2148a1299103c4f57df839233af2cf4ca2d2",
				"sha3Uncles": "0x1dcc4de8dec75d7aab85b567b6ccd41ad312451b948a7413f0a142fd40d49347",
				"stateRoot": "0xbd4aa2c2873df709151075250a8c01c9a14d2b0e2f715dbdd16e0ef8030c2cf0",
				"timestamp": "0x5a",
				"totalDifficulty": "0x1",
				"transactionsRoot": "0x0767ed8359337dc6a8fdc77fe52db611bed1be87aac73c4556b1bf1dd3d190a5"
			}`,
		},
		// 4. latest+1 header
		{
			blockNumber: rpc.BlockNumber(11),
			reqHeader:   true,
			want:        "null",
		},
		// 5. pending header
		{
			blockNumber: rpc.PendingBlockNumber,
			reqHeader:   true,
			want: `{
				"difficulty": "0x0",
				"extraData": "0x",
				"gasLimit": "0x0",
				"gasUsed": "0x0",
				"hash": null,
				"logsBloom": "0x00000000000000000000000000000000000000000000000000000000000000000000000000000000000000000000000000000000000000000000000000000000000000000000000000000000000000000000000000000000000000000000000000000000000000000000000000000000000000000000000000000000000000000000000000000000000000000000000000000000000000000000000000000000000000000000000000000000000000000000000000000000000000000000000000000000000000000000000000000000000000000000000000000000000000000000000000000000000000000000000000000000000000000000000000000000",
				"miner": null,
				"mixHash": "0x0000000000000000000000000000000000000000000000000000000000000000",
				"nonce": null,
				"number": "0xb",
				"parentHash": "0x0000000000000000000000000000000000000000000000000000000000000000",
				"receiptsRoot": "0x56e81f171bcc55a6ff8345e692c0f86e5b48e01b996cadc001622fb5e363b421",
				"sha3Uncles": "0x1dcc4de8dec75d7aab85b567b6ccd41ad312451b948a7413f0a142fd40d49347",
				"stateRoot": "0x0000000000000000000000000000000000000000000000000000000000000000",
				"timestamp": "0x2a",
				"totalDifficulty": null,
				"transactionsRoot": "0x98d9f6dd0aa479c0fb448f2627e9f1964aca699fccab8f6e95861547a4699e37",
				"withdrawalsRoot": "0x73d756269cdfc22e7e17a3548e36f42f750ca06d7e3cd98d1b6d0eb5add9dc84"
			}`,
		},
		// 6. latest block
		{
			blockNumber: rpc.LatestBlockNumber,
			want: `{
				"baseFeePerGas": "0xfdc7303",
				"difficulty": "0x20000",
				"extraData": "0x",
				"gasLimit": "0x47e7c4",
				"gasUsed": "0x5208",
				"hash": "0x97f540a3577c0f645c5dada5da86f38350e8f847e71f21124f917835003e2607",
				"logsBloom": "0x00000000000000000000000000000000000000000000000000000000000000000000000000000000000000000000000000000000000000000000000000000000000000000000000000000000000000000000000000000000000000000000000000000000000000000000000000000000000000000000000000000000000000000000000000000000000000000000000000000000000000000000000000000000000000000000000000000000000000000000000000000000000000000000000000000000000000000000000000000000000000000000000000000000000000000000000000000000000000000000000000000000000000000000000000000000",
				"miner": "0x0000000000000000000000000000000000000000",
				"mixHash": "0x0000000000000000000000000000000000000000000000000000000000000000",
				"nonce": "0x0000000000000000",
				"number": "0xa",
				"parentHash": "0xda97ed946e0d502fb898b0ac881bd44da3c7fee5eaf184431e1ec3d361dad17e",
				"receiptsRoot": "0x056b23fbba480696b65fe5a59b8f2148a1299103c4f57df839233af2cf4ca2d2",
				"sha3Uncles": "0x1dcc4de8dec75d7aab85b567b6ccd41ad312451b948a7413f0a142fd40d49347",
				"size": "0x26a",
				"stateRoot": "0xbb62872e4023fa8a8b17b9cc37031f4817d9595779748d01cba408b495707a91",
				"timestamp": "0x64",
				"totalDifficulty": "0x1",
				"transactions": [
					"0x3ee4094ca1e0b07a66dd616a057e081e53144ca7e9685a126fd4dda9ca042644"
				],
				"transactionsRoot": "0xb0893d21a4a44dc26a962a6e91abae66df87fb61ac9c60e936aee89c76331445",
				"uncles": []
			}`,
		},
		// 7. genesis block
		{
			blockNumber: rpc.BlockNumber(0),
			want: `{
				"baseFeePerGas": "0x3b9aca00",
				"difficulty": "0x20000",
				"extraData": "0x",
				"gasLimit": "0x47e7c4",
				"gasUsed": "0x0",
				"hash": "0xbdc7d83b8f876938810462fe8d053263a482e44201e3883d4ae204ff4de7eff5",
				"logsBloom": "0x00000000000000000000000000000000000000000000000000000000000000000000000000000000000000000000000000000000000000000000000000000000000000000000000000000000000000000000000000000000000000000000000000000000000000000000000000000000000000000000000000000000000000000000000000000000000000000000000000000000000000000000000000000000000000000000000000000000000000000000000000000000000000000000000000000000000000000000000000000000000000000000000000000000000000000000000000000000000000000000000000000000000000000000000000000000",
				"miner": "0x0000000000000000000000000000000000000000",
				"mixHash": "0x0000000000000000000000000000000000000000000000000000000000000000",
				"nonce": "0x0000000000000000",
				"number": "0x0",
				"parentHash": "0x0000000000000000000000000000000000000000000000000000000000000000",
				"receiptsRoot": "0x56e81f171bcc55a6ff8345e692c0f86e5b48e01b996cadc001622fb5e363b421",
				"sha3Uncles": "0x1dcc4de8dec75d7aab85b567b6ccd41ad312451b948a7413f0a142fd40d49347",
				"size": "0x200",
				"stateRoot": "0xfe168c5e9584a85927212e5bea5304bb7d0d8a893453b4b2c52176a72f585ae2",
				"timestamp": "0x0",
				"totalDifficulty": "0x1",
				"transactions": [],
				"transactionsRoot": "0x56e81f171bcc55a6ff8345e692c0f86e5b48e01b996cadc001622fb5e363b421",
				"uncles": []
			}`,
		},
		// 8. #1 block
		{
			blockNumber: rpc.BlockNumber(1),
			want: `{
				"baseFeePerGas": "0x342770c0",
				"difficulty": "0x20000",
				"extraData": "0x",
				"gasLimit": "0x47e7c4",
				"gasUsed": "0x5208",
				"hash": "0x0da274b315de8e4d5bf8717218ec43540464ef36378cb896469bb731e1d3f3cb",
				"logsBloom": "0x00000000000000000000000000000000000000000000000000000000000000000000000000000000000000000000000000000000000000000000000000000000000000000000000000000000000000000000000000000000000000000000000000000000000000000000000000000000000000000000000000000000000000000000000000000000000000000000000000000000000000000000000000000000000000000000000000000000000000000000000000000000000000000000000000000000000000000000000000000000000000000000000000000000000000000000000000000000000000000000000000000000000000000000000000000000",
				"miner": "0x0000000000000000000000000000000000000000",
				"mixHash": "0x0000000000000000000000000000000000000000000000000000000000000000",
				"nonce": "0x0000000000000000",
				"number": "0x1",
				"parentHash": "0xbdc7d83b8f876938810462fe8d053263a482e44201e3883d4ae204ff4de7eff5",
				"receiptsRoot": "0x056b23fbba480696b65fe5a59b8f2148a1299103c4f57df839233af2cf4ca2d2",
				"sha3Uncles": "0x1dcc4de8dec75d7aab85b567b6ccd41ad312451b948a7413f0a142fd40d49347",
				"size": "0x26a",
				"stateRoot": "0x92c5c55a698963f5b06e3aee415630f5c48b0760e537af94917ce9c4f42a2e22",
				"timestamp": "0xa",
				"totalDifficulty": "0x1",
				"transactions": [
					"0x644a31c354391520d00e95b9affbbb010fc79ac268144ab8e28207f4cf51097e"
				],
				"transactionsRoot": "0xca0ebcce920d2cdfbf9e1dbe90ed3441a1a576f344bd80e60508da814916f4e7",
				"uncles": []
			}`,
		},
		// 9. latest-1 block
		{
			blockNumber: rpc.BlockNumber(9),
			fullTx:      true,
			want: `{
				"baseFeePerGas": "0x121a9cca",
				"difficulty": "0x20000",
				"extraData": "0x",
				"gasLimit": "0x47e7c4",
				"gasUsed": "0x5208",
				"hash": "0xda97ed946e0d502fb898b0ac881bd44da3c7fee5eaf184431e1ec3d361dad17e",
				"logsBloom": "0x00000000000000000000000000000000000000000000000000000000000000000000000000000000000000000000000000000000000000000000000000000000000000000000000000000000000000000000000000000000000000000000000000000000000000000000000000000000000000000000000000000000000000000000000000000000000000000000000000000000000000000000000000000000000000000000000000000000000000000000000000000000000000000000000000000000000000000000000000000000000000000000000000000000000000000000000000000000000000000000000000000000000000000000000000000000",
				"miner": "0x0000000000000000000000000000000000000000",
				"mixHash": "0x0000000000000000000000000000000000000000000000000000000000000000",
				"nonce": "0x0000000000000000",
				"number": "0x9",
				"parentHash": "0x5abd19c39d9f1c6e52998e135ea14e1fbc5db3fa2a108f4538e238ca5c2e68d7",
				"receiptsRoot": "0x056b23fbba480696b65fe5a59b8f2148a1299103c4f57df839233af2cf4ca2d2",
				"sha3Uncles": "0x1dcc4de8dec75d7aab85b567b6ccd41ad312451b948a7413f0a142fd40d49347",
				"size": "0x26a",
				"stateRoot": "0xbd4aa2c2873df709151075250a8c01c9a14d2b0e2f715dbdd16e0ef8030c2cf0",
				"timestamp": "0x5a",
				"totalDifficulty": "0x1",
				"transactions": [
					{
						"blockHash": "0xda97ed946e0d502fb898b0ac881bd44da3c7fee5eaf184431e1ec3d361dad17e",
						"blockNumber": "0x9",
						"from": "0x703c4b2bd70c169f5717101caee543299fc946c7",
						"gas": "0x5208",
						"gasPrice": "0x121a9cca",
						"hash": "0xecd155a61a5734b3efab75924e3ae34026c7c4133d8c2a46122bd03d7d199725",
						"input": "0x",
						"nonce": "0x8",
						"to": "0x0d3ab14bbad3d99f4203bd7a11acb94882050e7e",
						"transactionIndex": "0x0",
						"value": "0x3e8",
						"type": "0x0",
						"v": "0x1b",
						"r": "0xc6028b8e983d62fa8542f8a7633fb23cc941be2c897134352d95a7d9b19feafd",
						"s": "0xeb6adcaaae3bed489c6cce4435f9db05d23a52820c78bd350e31eec65ed809d"
					}
				],
				"transactionsRoot": "0x0767ed8359337dc6a8fdc77fe52db611bed1be87aac73c4556b1bf1dd3d190a5",
				"uncles": []
			}`,
		},
		// 10. latest+1 block
		{
			blockNumber: rpc.BlockNumber(11),
			fullTx:      true,
			want:        "null",
		},
		// 11. pending block
		{
			blockNumber: rpc.PendingBlockNumber,
			want: `{
				"difficulty": "0x0",
				"extraData": "0x",
				"gasLimit": "0x0",
				"gasUsed": "0x0",
				"hash": null,
				"logsBloom": "0x00000000000000000000000000000000000000000000000000000000000000000000000000000000000000000000000000000000000000000000000000000000000000000000000000000000000000000000000000000000000000000000000000000000000000000000000000000000000000000000000000000000000000000000000000000000000000000000000000000000000000000000000000000000000000000000000000000000000000000000000000000000000000000000000000000000000000000000000000000000000000000000000000000000000000000000000000000000000000000000000000000000000000000000000000000000",
				"miner": null,
				"mixHash": "0x0000000000000000000000000000000000000000000000000000000000000000",
				"nonce": null,
				"number": "0xb",
				"parentHash": "0x0000000000000000000000000000000000000000000000000000000000000000",
				"receiptsRoot": "0x56e81f171bcc55a6ff8345e692c0f86e5b48e01b996cadc001622fb5e363b421",
				"sha3Uncles": "0x1dcc4de8dec75d7aab85b567b6ccd41ad312451b948a7413f0a142fd40d49347",
				"size": "0x256",
				"stateRoot": "0x0000000000000000000000000000000000000000000000000000000000000000",
				"timestamp": "0x2a",
				"totalDifficulty": null,
				"transactions": [
					"0x4afee081df5dff7a025964032871f7d4ba4d21baf5f6376a2f4a9f79fc506298"
				],
				"transactionsRoot": "0x98d9f6dd0aa479c0fb448f2627e9f1964aca699fccab8f6e95861547a4699e37",
				"withdrawals": [
					{
						"index": "0x0",
						"validatorIndex": "0x1",
						"address": "0x1234000000000000000000000000000000000000",
						"amount": "0xa"
					}
				],
				"withdrawalsRoot": "0x73d756269cdfc22e7e17a3548e36f42f750ca06d7e3cd98d1b6d0eb5add9dc84",
				"uncles": []
			}`,
		},
		// 12. pending block + fullTx
		{
			blockNumber: rpc.PendingBlockNumber,
			fullTx:      true,
			want: `{
				"difficulty": "0x0",
				"extraData": "0x",
				"gasLimit": "0x0",
				"gasUsed": "0x0",
				"hash": null,
				"logsBloom": "0x00000000000000000000000000000000000000000000000000000000000000000000000000000000000000000000000000000000000000000000000000000000000000000000000000000000000000000000000000000000000000000000000000000000000000000000000000000000000000000000000000000000000000000000000000000000000000000000000000000000000000000000000000000000000000000000000000000000000000000000000000000000000000000000000000000000000000000000000000000000000000000000000000000000000000000000000000000000000000000000000000000000000000000000000000000000",
				"miner": null,
				"mixHash": "0x0000000000000000000000000000000000000000000000000000000000000000",
				"nonce": null,
				"number": "0xb",
				"parentHash": "0x0000000000000000000000000000000000000000000000000000000000000000",
				"receiptsRoot": "0x56e81f171bcc55a6ff8345e692c0f86e5b48e01b996cadc001622fb5e363b421",
				"sha3Uncles": "0x1dcc4de8dec75d7aab85b567b6ccd41ad312451b948a7413f0a142fd40d49347",
				"size": "0x256",
				"stateRoot": "0x0000000000000000000000000000000000000000000000000000000000000000",
				"timestamp": "0x2a",
				"totalDifficulty": null,
				"transactions": [
					{
						"blockHash": "0x6cebd9f966ea686f44b981685e3f0eacea28591a7a86d7fbbe521a86e9f81165",
						"blockNumber": "0xb",
						"from": "0x0000000000000000000000000000000000000000",
						"gas": "0x457",
						"gasPrice": "0x2b67",
						"hash": "0x4afee081df5dff7a025964032871f7d4ba4d21baf5f6376a2f4a9f79fc506298",
						"input": "0x111111",
						"nonce": "0xb",
						"to": "0x0d3ab14bbad3d99f4203bd7a11acb94882050e7e",
						"transactionIndex": "0x0",
						"value": "0x6f",
						"type": "0x0",
						"chainId": "0x7fffffffffffffee",
						"v": "0x0",
						"r": "0x0",
						"s": "0x0"
					}
				],
				"transactionsRoot": "0x98d9f6dd0aa479c0fb448f2627e9f1964aca699fccab8f6e95861547a4699e37",
				"uncles": [],
				"withdrawals": [
					{
						"index": "0x0",
						"validatorIndex": "0x1",
						"address": "0x1234000000000000000000000000000000000000",
						"amount": "0xa"
					}
				],
				"withdrawalsRoot": "0x73d756269cdfc22e7e17a3548e36f42f750ca06d7e3cd98d1b6d0eb5add9dc84"
			}`,
		},
		// 13. latest header by hash
		{
			blockHash: &blockHashes[len(blockHashes)-1],
			reqHeader: true,
			want: `{
				"baseFeePerGas": "0xfdc7303",
				"difficulty": "0x20000",
				"extraData": "0x",
				"gasLimit": "0x47e7c4",
				"gasUsed": "0x5208",
				"hash": "0x97f540a3577c0f645c5dada5da86f38350e8f847e71f21124f917835003e2607",
				"logsBloom": "0x00000000000000000000000000000000000000000000000000000000000000000000000000000000000000000000000000000000000000000000000000000000000000000000000000000000000000000000000000000000000000000000000000000000000000000000000000000000000000000000000000000000000000000000000000000000000000000000000000000000000000000000000000000000000000000000000000000000000000000000000000000000000000000000000000000000000000000000000000000000000000000000000000000000000000000000000000000000000000000000000000000000000000000000000000000000",
				"miner": "0x0000000000000000000000000000000000000000",
				"mixHash": "0x0000000000000000000000000000000000000000000000000000000000000000",
				"nonce": "0x0000000000000000",
				"number": "0xa",
				"parentHash": "0xda97ed946e0d502fb898b0ac881bd44da3c7fee5eaf184431e1ec3d361dad17e",
				"receiptsRoot": "0x056b23fbba480696b65fe5a59b8f2148a1299103c4f57df839233af2cf4ca2d2",
				"sha3Uncles": "0x1dcc4de8dec75d7aab85b567b6ccd41ad312451b948a7413f0a142fd40d49347",
				"stateRoot": "0xbb62872e4023fa8a8b17b9cc37031f4817d9595779748d01cba408b495707a91",
				"timestamp": "0x64",
				"totalDifficulty": "0x1",
				"transactionsRoot": "0xb0893d21a4a44dc26a962a6e91abae66df87fb61ac9c60e936aee89c76331445"
			}`,
		},
		// 14. genesis header by hash
		{
			blockHash: &blockHashes[0],
			reqHeader: true,
			want: `{
				"baseFeePerGas": "0x3b9aca00",
				"difficulty": "0x20000",
				"extraData": "0x",
				"gasLimit": "0x47e7c4",
				"gasUsed": "0x0",
				"hash": "0xbdc7d83b8f876938810462fe8d053263a482e44201e3883d4ae204ff4de7eff5",
				"logsBloom": "0x00000000000000000000000000000000000000000000000000000000000000000000000000000000000000000000000000000000000000000000000000000000000000000000000000000000000000000000000000000000000000000000000000000000000000000000000000000000000000000000000000000000000000000000000000000000000000000000000000000000000000000000000000000000000000000000000000000000000000000000000000000000000000000000000000000000000000000000000000000000000000000000000000000000000000000000000000000000000000000000000000000000000000000000000000000000",
				"miner": "0x0000000000000000000000000000000000000000",
				"mixHash": "0x0000000000000000000000000000000000000000000000000000000000000000",
				"nonce": "0x0000000000000000",
				"number": "0x0",
				"parentHash": "0x0000000000000000000000000000000000000000000000000000000000000000",
				"receiptsRoot": "0x56e81f171bcc55a6ff8345e692c0f86e5b48e01b996cadc001622fb5e363b421",
				"sha3Uncles": "0x1dcc4de8dec75d7aab85b567b6ccd41ad312451b948a7413f0a142fd40d49347",
				"stateRoot": "0xfe168c5e9584a85927212e5bea5304bb7d0d8a893453b4b2c52176a72f585ae2",
				"timestamp": "0x0",
				"totalDifficulty": "0x1",
				"transactionsRoot": "0x56e81f171bcc55a6ff8345e692c0f86e5b48e01b996cadc001622fb5e363b421"
			}`,
		},
		// 15. #1 header
		{
			blockHash: &blockHashes[1],
			reqHeader: true,
			want: `{
				"baseFeePerGas": "0x342770c0",
				"difficulty": "0x20000",
				"extraData": "0x",
				"gasLimit": "0x47e7c4",
				"gasUsed": "0x5208",
				"hash": "0x0da274b315de8e4d5bf8717218ec43540464ef36378cb896469bb731e1d3f3cb",
				"logsBloom": "0x00000000000000000000000000000000000000000000000000000000000000000000000000000000000000000000000000000000000000000000000000000000000000000000000000000000000000000000000000000000000000000000000000000000000000000000000000000000000000000000000000000000000000000000000000000000000000000000000000000000000000000000000000000000000000000000000000000000000000000000000000000000000000000000000000000000000000000000000000000000000000000000000000000000000000000000000000000000000000000000000000000000000000000000000000000000",
				"miner": "0x0000000000000000000000000000000000000000",
				"mixHash": "0x0000000000000000000000000000000000000000000000000000000000000000",
				"nonce": "0x0000000000000000",
				"number": "0x1",
				"parentHash": "0xbdc7d83b8f876938810462fe8d053263a482e44201e3883d4ae204ff4de7eff5",
				"receiptsRoot": "0x056b23fbba480696b65fe5a59b8f2148a1299103c4f57df839233af2cf4ca2d2",
				"sha3Uncles": "0x1dcc4de8dec75d7aab85b567b6ccd41ad312451b948a7413f0a142fd40d49347",
				"stateRoot": "0x92c5c55a698963f5b06e3aee415630f5c48b0760e537af94917ce9c4f42a2e22",
				"timestamp": "0xa",
				"totalDifficulty": "0x1",
				"transactionsRoot": "0xca0ebcce920d2cdfbf9e1dbe90ed3441a1a576f344bd80e60508da814916f4e7"
			}`,
		},
		// 16. latest-1 header
		{
			blockHash: &blockHashes[len(blockHashes)-2],
			reqHeader: true,
			want: `{
				"baseFeePerGas": "0x121a9cca",
				"difficulty": "0x20000",
				"extraData": "0x",
				"gasLimit": "0x47e7c4",
				"gasUsed": "0x5208",
				"hash": "0xda97ed946e0d502fb898b0ac881bd44da3c7fee5eaf184431e1ec3d361dad17e",
				"logsBloom": "0x00000000000000000000000000000000000000000000000000000000000000000000000000000000000000000000000000000000000000000000000000000000000000000000000000000000000000000000000000000000000000000000000000000000000000000000000000000000000000000000000000000000000000000000000000000000000000000000000000000000000000000000000000000000000000000000000000000000000000000000000000000000000000000000000000000000000000000000000000000000000000000000000000000000000000000000000000000000000000000000000000000000000000000000000000000000",
				"miner": "0x0000000000000000000000000000000000000000",
				"mixHash": "0x0000000000000000000000000000000000000000000000000000000000000000",
				"nonce": "0x0000000000000000",
				"number": "0x9",
				"parentHash": "0x5abd19c39d9f1c6e52998e135ea14e1fbc5db3fa2a108f4538e238ca5c2e68d7",
				"receiptsRoot": "0x056b23fbba480696b65fe5a59b8f2148a1299103c4f57df839233af2cf4ca2d2",
				"sha3Uncles": "0x1dcc4de8dec75d7aab85b567b6ccd41ad312451b948a7413f0a142fd40d49347",
				"stateRoot": "0xbd4aa2c2873df709151075250a8c01c9a14d2b0e2f715dbdd16e0ef8030c2cf0",
				"timestamp": "0x5a",
				"totalDifficulty": "0x1",
				"transactionsRoot": "0x0767ed8359337dc6a8fdc77fe52db611bed1be87aac73c4556b1bf1dd3d190a5"
			}`,
		},
		// 17. empty hash
		{
			blockHash: &common.Hash{},
			reqHeader: true,
			want:      "null",
		},
		// 18. pending hash
		{
			blockHash: &pendingHash,
			reqHeader: true,
			want:      `null`,
		},
		// 19. latest block
		{
			blockHash: &blockHashes[len(blockHashes)-1],
			want: `{
				"baseFeePerGas": "0xfdc7303",
				"difficulty": "0x20000",
				"extraData": "0x",
				"gasLimit": "0x47e7c4",
				"gasUsed": "0x5208",
				"hash": "0x97f540a3577c0f645c5dada5da86f38350e8f847e71f21124f917835003e2607",
				"logsBloom": "0x00000000000000000000000000000000000000000000000000000000000000000000000000000000000000000000000000000000000000000000000000000000000000000000000000000000000000000000000000000000000000000000000000000000000000000000000000000000000000000000000000000000000000000000000000000000000000000000000000000000000000000000000000000000000000000000000000000000000000000000000000000000000000000000000000000000000000000000000000000000000000000000000000000000000000000000000000000000000000000000000000000000000000000000000000000000",
				"miner": "0x0000000000000000000000000000000000000000",
				"mixHash": "0x0000000000000000000000000000000000000000000000000000000000000000",
				"nonce": "0x0000000000000000",
				"number": "0xa",
				"parentHash": "0xda97ed946e0d502fb898b0ac881bd44da3c7fee5eaf184431e1ec3d361dad17e",
				"receiptsRoot": "0x056b23fbba480696b65fe5a59b8f2148a1299103c4f57df839233af2cf4ca2d2",
				"sha3Uncles": "0x1dcc4de8dec75d7aab85b567b6ccd41ad312451b948a7413f0a142fd40d49347",
				"size": "0x26a",
				"stateRoot": "0xbb62872e4023fa8a8b17b9cc37031f4817d9595779748d01cba408b495707a91",
				"timestamp": "0x64",
				"totalDifficulty": "0x1",
				"transactions": [
					"0x3ee4094ca1e0b07a66dd616a057e081e53144ca7e9685a126fd4dda9ca042644"
				],
				"transactionsRoot": "0xb0893d21a4a44dc26a962a6e91abae66df87fb61ac9c60e936aee89c76331445",
				"uncles": []
			}`,
		},
		// 20. genesis block
		{
			blockHash: &blockHashes[0],
			want: `{
				"baseFeePerGas": "0x3b9aca00",
				"difficulty": "0x20000",
				"extraData": "0x",
				"gasLimit": "0x47e7c4",
				"gasUsed": "0x0",
				"hash": "0xbdc7d83b8f876938810462fe8d053263a482e44201e3883d4ae204ff4de7eff5",
				"logsBloom": "0x00000000000000000000000000000000000000000000000000000000000000000000000000000000000000000000000000000000000000000000000000000000000000000000000000000000000000000000000000000000000000000000000000000000000000000000000000000000000000000000000000000000000000000000000000000000000000000000000000000000000000000000000000000000000000000000000000000000000000000000000000000000000000000000000000000000000000000000000000000000000000000000000000000000000000000000000000000000000000000000000000000000000000000000000000000000",
				"miner": "0x0000000000000000000000000000000000000000",
				"mixHash": "0x0000000000000000000000000000000000000000000000000000000000000000",
				"nonce": "0x0000000000000000",
				"number": "0x0",
				"parentHash": "0x0000000000000000000000000000000000000000000000000000000000000000",
				"receiptsRoot": "0x56e81f171bcc55a6ff8345e692c0f86e5b48e01b996cadc001622fb5e363b421",
				"sha3Uncles": "0x1dcc4de8dec75d7aab85b567b6ccd41ad312451b948a7413f0a142fd40d49347",
				"size": "0x200",
				"stateRoot": "0xfe168c5e9584a85927212e5bea5304bb7d0d8a893453b4b2c52176a72f585ae2",
				"timestamp": "0x0",
				"totalDifficulty": "0x1",
				"transactions": [],
				"transactionsRoot": "0x56e81f171bcc55a6ff8345e692c0f86e5b48e01b996cadc001622fb5e363b421",
				"uncles": []
			}`,
		},
		// 21. #1 block
		{
			blockHash: &blockHashes[1],
			want: `{
				"baseFeePerGas": "0x342770c0",
				"difficulty": "0x20000",
				"extraData": "0x",
				"gasLimit": "0x47e7c4",
				"gasUsed": "0x5208",
				"hash": "0x0da274b315de8e4d5bf8717218ec43540464ef36378cb896469bb731e1d3f3cb",
				"logsBloom": "0x00000000000000000000000000000000000000000000000000000000000000000000000000000000000000000000000000000000000000000000000000000000000000000000000000000000000000000000000000000000000000000000000000000000000000000000000000000000000000000000000000000000000000000000000000000000000000000000000000000000000000000000000000000000000000000000000000000000000000000000000000000000000000000000000000000000000000000000000000000000000000000000000000000000000000000000000000000000000000000000000000000000000000000000000000000000",
				"miner": "0x0000000000000000000000000000000000000000",
				"mixHash": "0x0000000000000000000000000000000000000000000000000000000000000000",
				"nonce": "0x0000000000000000",
				"number": "0x1",
				"parentHash": "0xbdc7d83b8f876938810462fe8d053263a482e44201e3883d4ae204ff4de7eff5",
				"receiptsRoot": "0x056b23fbba480696b65fe5a59b8f2148a1299103c4f57df839233af2cf4ca2d2",
				"sha3Uncles": "0x1dcc4de8dec75d7aab85b567b6ccd41ad312451b948a7413f0a142fd40d49347",
				"size": "0x26a",
				"stateRoot": "0x92c5c55a698963f5b06e3aee415630f5c48b0760e537af94917ce9c4f42a2e22",
				"timestamp": "0xa",
				"totalDifficulty": "0x1",
				"transactions": [
					"0x644a31c354391520d00e95b9affbbb010fc79ac268144ab8e28207f4cf51097e"
				],
				"transactionsRoot": "0xca0ebcce920d2cdfbf9e1dbe90ed3441a1a576f344bd80e60508da814916f4e7",
				"uncles": []
			}`,
		},
		// 22. latest-1 block
		{
			blockHash: &blockHashes[len(blockHashes)-2],
			fullTx:    true,
			want: `{
				"baseFeePerGas": "0x121a9cca",
				"difficulty": "0x20000",
				"extraData": "0x",
				"gasLimit": "0x47e7c4",
				"gasUsed": "0x5208",
				"hash": "0xda97ed946e0d502fb898b0ac881bd44da3c7fee5eaf184431e1ec3d361dad17e",
				"logsBloom": "0x00000000000000000000000000000000000000000000000000000000000000000000000000000000000000000000000000000000000000000000000000000000000000000000000000000000000000000000000000000000000000000000000000000000000000000000000000000000000000000000000000000000000000000000000000000000000000000000000000000000000000000000000000000000000000000000000000000000000000000000000000000000000000000000000000000000000000000000000000000000000000000000000000000000000000000000000000000000000000000000000000000000000000000000000000000000",
				"miner": "0x0000000000000000000000000000000000000000",
				"mixHash": "0x0000000000000000000000000000000000000000000000000000000000000000",
				"nonce": "0x0000000000000000",
				"number": "0x9",
				"parentHash": "0x5abd19c39d9f1c6e52998e135ea14e1fbc5db3fa2a108f4538e238ca5c2e68d7",
				"receiptsRoot": "0x056b23fbba480696b65fe5a59b8f2148a1299103c4f57df839233af2cf4ca2d2",
				"sha3Uncles": "0x1dcc4de8dec75d7aab85b567b6ccd41ad312451b948a7413f0a142fd40d49347",
				"size": "0x26a",
				"stateRoot": "0xbd4aa2c2873df709151075250a8c01c9a14d2b0e2f715dbdd16e0ef8030c2cf0",
				"timestamp": "0x5a",
				"totalDifficulty": "0x1",
				"transactions": [
					{
						"blockHash": "0xda97ed946e0d502fb898b0ac881bd44da3c7fee5eaf184431e1ec3d361dad17e",
						"blockNumber": "0x9",
						"from": "0x703c4b2bd70c169f5717101caee543299fc946c7",
						"gas": "0x5208",
						"gasPrice": "0x121a9cca",
						"hash": "0xecd155a61a5734b3efab75924e3ae34026c7c4133d8c2a46122bd03d7d199725",
						"input": "0x",
						"nonce": "0x8",
						"to": "0x0d3ab14bbad3d99f4203bd7a11acb94882050e7e",
						"transactionIndex": "0x0",
						"value": "0x3e8",
						"type": "0x0",
						"v": "0x1b",
						"r": "0xc6028b8e983d62fa8542f8a7633fb23cc941be2c897134352d95a7d9b19feafd",
						"s": "0xeb6adcaaae3bed489c6cce4435f9db05d23a52820c78bd350e31eec65ed809d"
					}
				],
				"transactionsRoot": "0x0767ed8359337dc6a8fdc77fe52db611bed1be87aac73c4556b1bf1dd3d190a5",
				"uncles": []
			}`,
		},
		// 23. empty hash + body
		{
			blockHash: &common.Hash{},
			fullTx:    true,
			want:      "null",
		},
		// 24. pending block
		{
			blockHash: &pendingHash,
			want:      `null`,
		},
		// 25. pending block + fullTx
		{
			blockHash: &pendingHash,
			fullTx:    true,
			want:      `null`,
		},
	}

	for i, tt := range testSuite {
		var (
			result map[string]interface{}
			err    error
		)
		if tt.blockHash != nil {
			if tt.reqHeader {
				result = api.GetHeaderByHash(context.Background(), *tt.blockHash)
			} else {
				result, err = api.GetBlockByHash(context.Background(), *tt.blockHash, tt.fullTx)
			}
		} else {
			if tt.reqHeader {
				result, err = api.GetHeaderByNumber(context.Background(), tt.blockNumber)
			} else {
				result, err = api.GetBlockByNumber(context.Background(), tt.blockNumber, tt.fullTx)
			}
		}
		if tt.expectErr != nil {
			if err == nil {
				t.Errorf("test %d: want error %v, have nothing", i, tt.expectErr)
				continue
			}
			if !errors.Is(err, tt.expectErr) {
				t.Errorf("test %d: error mismatch, want %v, have %v", i, tt.expectErr, err)
			}
			continue
		}
		if err != nil {
			t.Errorf("test %d: want no error, have %v", i, err)
			continue
		}
		data, err := json.Marshal(result)
		if err != nil {
			t.Errorf("test %d: json marshal error", i)
			continue
		}
		want, have := tt.want, string(data)
		require.JSONEqf(t, want, have, "test %d: json not match, want: %s, have: %s", i, want, have)
	}
}

func TestRPCGetTransactionReceipt(t *testing.T) {
	t.Parallel()

	// Initialize test accounts
	var (
		acc1Key, _ = crypto.HexToECDSA("8a1f9a8f95be41cd7ccb6168179afb4504aefe388d1e14474d32c45c72ce7b7a")
		acc2Key, _ = crypto.HexToECDSA("49a7b37aa6f6645917e7b807e9d1c00d4fa71f18343b0d4122a4d2df64dd6fee")
		acc1Addr   = crypto.PubkeyToAddress(acc1Key.PublicKey)
		acc2Addr   = crypto.PubkeyToAddress(acc2Key.PublicKey)
		contract   = common.HexToAddress("0000000000000000000000000000000000031ec7")
		genesis    = &core.Genesis{
			Config: params.TestChainConfig,
			Alloc: core.GenesisAlloc{
				acc1Addr: {Balance: big.NewInt(params.Ether)},
				acc2Addr: {Balance: big.NewInt(params.Ether)},
				// // SPDX-License-Identifier: GPL-3.0
				// pragma solidity >=0.7.0 <0.9.0;
				//
				// contract Token {
				//     event Transfer(address indexed from, address indexed to, uint256 value);
				//     function transfer(address to, uint256 value) public returns (bool) {
				//         emit Transfer(msg.sender, to, value);
				//         return true;
				//     }
				// }
				contract: {Balance: big.NewInt(params.Ether), Code: common.FromHex("0x608060405234801561001057600080fd5b506004361061002b5760003560e01c8063a9059cbb14610030575b600080fd5b61004a6004803603810190610045919061016a565b610060565b60405161005791906101c5565b60405180910390f35b60008273ffffffffffffffffffffffffffffffffffffffff163373ffffffffffffffffffffffffffffffffffffffff167fddf252ad1be2c89b69c2b068fc378daa952ba7f163c4a11628f55a4df523b3ef846040516100bf91906101ef565b60405180910390a36001905092915050565b600080fd5b600073ffffffffffffffffffffffffffffffffffffffff82169050919050565b6000610101826100d6565b9050919050565b610111816100f6565b811461011c57600080fd5b50565b60008135905061012e81610108565b92915050565b6000819050919050565b61014781610134565b811461015257600080fd5b50565b6000813590506101648161013e565b92915050565b60008060408385031215610181576101806100d1565b5b600061018f8582860161011f565b92505060206101a085828601610155565b9150509250929050565b60008115159050919050565b6101bf816101aa565b82525050565b60006020820190506101da60008301846101b6565b92915050565b6101e981610134565b82525050565b600060208201905061020460008301846101e0565b9291505056fea2646970667358221220b469033f4b77b9565ee84e0a2f04d496b18160d26034d54f9487e57788fd36d564736f6c63430008120033")},
			},
		}
		genBlocks = 5
		signer    = types.LatestSignerForChainID(params.TestChainConfig.ChainID)
		txHashes  = make([]common.Hash, genBlocks)
	)
	backend := newTestBackend(t, genBlocks, genesis, func(i int, b *core.BlockGen) {
		var (
			tx  *types.Transaction
			err error
		)
		switch i {
		case 0:
			// transfer 1000wei
			tx, err = types.SignTx(types.NewTx(&types.LegacyTx{Nonce: uint64(i), To: &acc2Addr, Value: big.NewInt(1000), Gas: params.TxGas, GasPrice: b.BaseFee(), Data: nil}), types.HomesteadSigner{}, acc1Key)
		case 1:
			// create contract
			tx, err = types.SignTx(types.NewTx(&types.LegacyTx{Nonce: uint64(i), To: nil, Gas: 53100, GasPrice: b.BaseFee(), Data: common.FromHex("0x60806040")}), signer, acc1Key)
		case 2:
			// with logs
			// transfer(address to, uint256 value)
			data := fmt.Sprintf("0xa9059cbb%s%s", common.HexToHash(common.BigToAddress(big.NewInt(int64(i + 1))).Hex()).String()[2:], common.BytesToHash([]byte{byte(i + 11)}).String()[2:])
			tx, err = types.SignTx(types.NewTx(&types.LegacyTx{Nonce: uint64(i), To: &contract, Gas: 60000, GasPrice: b.BaseFee(), Data: common.FromHex(data)}), signer, acc1Key)
		case 3:
			// dynamic fee with logs
			// transfer(address to, uint256 value)
			data := fmt.Sprintf("0xa9059cbb%s%s", common.HexToHash(common.BigToAddress(big.NewInt(int64(i + 1))).Hex()).String()[2:], common.BytesToHash([]byte{byte(i + 11)}).String()[2:])
			fee := big.NewInt(500)
			fee.Add(fee, b.BaseFee())
			tx, err = types.SignTx(types.NewTx(&types.DynamicFeeTx{Nonce: uint64(i), To: &contract, Gas: 60000, Value: big.NewInt(1), GasTipCap: big.NewInt(500), GasFeeCap: fee, Data: common.FromHex(data)}), signer, acc1Key)
		case 4:
			// access list with contract create
			accessList := types.AccessList{{
				Address:     contract,
				StorageKeys: []common.Hash{{0}},
			}}
			tx, err = types.SignTx(types.NewTx(&types.AccessListTx{Nonce: uint64(i), To: nil, Gas: 58100, GasPrice: b.BaseFee(), Data: common.FromHex("0x60806040"), AccessList: accessList}), signer, acc1Key)
		}
		if err != nil {
			t.Errorf("failed to sign tx: %v", err)
		}
		if tx != nil {
			b.AddTx(tx)
			txHashes[i] = tx.Hash()
		}
	})
	api := NewTransactionAPI(backend, new(AddrLocker))
	blockHashes := make([]common.Hash, genBlocks+1)
	ctx := context.Background()
	for i := 0; i <= genBlocks; i++ {
		header, err := backend.HeaderByNumber(ctx, rpc.BlockNumber(i))
		if err != nil {
			t.Errorf("failed to get block: %d err: %v", i, err)
		}
		blockHashes[i] = header.Hash()
	}

	var testSuite = []struct {
		txHash common.Hash
		want   string
	}{
		// 0. normal success
		{
			txHash: txHashes[0],
			want: `{
				"blockHash": "0x1356e49a24d4504e450b303aa770f4ae13c29b9ffacaea1d7dd4043396229dd9",
				"blockNumber": "0x1",
				"contractAddress": null,
				"cumulativeGasUsed": "0x5208",
				"effectiveGasPrice": "0x342770c0",
				"from": "0x703c4b2bd70c169f5717101caee543299fc946c7",
				"gasUsed": "0x5208",
				"logs": [],
				"logsBloom": "0x00000000000000000000000000000000000000000000000000000000000000000000000000000000000000000000000000000000000000000000000000000000000000000000000000000000000000000000000000000000000000000000000000000000000000000000000000000000000000000000000000000000000000000000000000000000000000000000000000000000000000000000000000000000000000000000000000000000000000000000000000000000000000000000000000000000000000000000000000000000000000000000000000000000000000000000000000000000000000000000000000000000000000000000000000000000",
				"status": "0x1",
				"to": "0x0d3ab14bbad3d99f4203bd7a11acb94882050e7e",
				"transactionHash": "0x644a31c354391520d00e95b9affbbb010fc79ac268144ab8e28207f4cf51097e",
				"transactionIndex": "0x0",
				"type": "0x0"
			}`,
		},
		// 1. create contract
		{
			txHash: txHashes[1],
			want: `{
				"blockHash": "0x4fc27a4efa7fb8faa04b12b53ec8c8424ab4c21aab1323846365f000e8b4a594",
				"blockNumber": "0x2",
				"contractAddress": "0xae9bea628c4ce503dcfd7e305cab4e29e7476592",
				"cumulativeGasUsed": "0xcf4e",
				"effectiveGasPrice": "0x2db16291",
				"from": "0x703c4b2bd70c169f5717101caee543299fc946c7",
				"gasUsed": "0xcf4e",
				"logs": [],
				"logsBloom": "0x00000000000000000000000000000000000000000000000000000000000000000000000000000000000000000000000000000000000000000000000000000000000000000000000000000000000000000000000000000000000000000000000000000000000000000000000000000000000000000000000000000000000000000000000000000000000000000000000000000000000000000000000000000000000000000000000000000000000000000000000000000000000000000000000000000000000000000000000000000000000000000000000000000000000000000000000000000000000000000000000000000000000000000000000000000000",
				"status": "0x1",
				"to": null,
				"transactionHash": "0x340e58cda5086495010b571fe25067fecc9954dc4ee3cedece00691fa3f5904a",
				"transactionIndex": "0x0",
				"type": "0x0"
			}`,
		},
		// 2. with logs success
		{
			txHash: txHashes[2],
			want: `{
				"blockHash": "0x73385c190219326907524b0020ef453ebc450eaa971ebce16f79e2d23e7e8d4d",
				"blockNumber": "0x3",
				"contractAddress": null,
				"cumulativeGasUsed": "0x5e28",
				"effectiveGasPrice": "0x281c2534",
				"from": "0x703c4b2bd70c169f5717101caee543299fc946c7",
				"gasUsed": "0x5e28",
				"logs": [
					{
						"address": "0x0000000000000000000000000000000000031ec7",
						"topics": [
							"0xddf252ad1be2c89b69c2b068fc378daa952ba7f163c4a11628f55a4df523b3ef",
							"0x000000000000000000000000703c4b2bd70c169f5717101caee543299fc946c7",
							"0x0000000000000000000000000000000000000000000000000000000000000003"
						],
						"data": "0x000000000000000000000000000000000000000000000000000000000000000d",
						"blockNumber": "0x3",
						"transactionHash": "0x9dbf43ec9afc8d711932618616471088f66ba4f25fd5c672d97473d02dae967f",
						"transactionIndex": "0x0",
						"blockHash": "0x73385c190219326907524b0020ef453ebc450eaa971ebce16f79e2d23e7e8d4d",
						"logIndex": "0x0",
						"removed": false
					}
				],
				"logsBloom": "0x00000000000000000000008000000000000000000000000000000000000000000000000000000000000000000000000000000000020000000000000000000000000000800000000000000008000000000000000000000000000000000020000000080000000000000000000000000000000000000000000000000010000000000000000000000000000000000000000000000000000000000000000000000000000000000000000000000000000000000000000000800000000000000000400000000002000000000000800000000000000000000000000000000000000000000000000000000000000000000000000000000020000000000000000000000000",
				"status": "0x1",
				"to": "0x0000000000000000000000000000000000031ec7",
				"transactionHash": "0x9dbf43ec9afc8d711932618616471088f66ba4f25fd5c672d97473d02dae967f",
				"transactionIndex": "0x0",
				"type": "0x0"
			}`,
		},
		// 3. dynamic tx with logs success
		{
			txHash: txHashes[3],
			want: `{
				"blockHash": "0x77c3f8919590e0e68db4ce74a3da3140ac3e96dd3d078a48db1da4c08b07503d",
				"blockNumber": "0x4",
				"contractAddress": null,
				"cumulativeGasUsed": "0x538d",
				"effectiveGasPrice": "0x2325c3e8",
				"from": "0x703c4b2bd70c169f5717101caee543299fc946c7",
				"gasUsed": "0x538d",
				"logs": [],
				"logsBloom": "0x00000000000000000000000000000000000000000000000000000000000000000000000000000000000000000000000000000000000000000000000000000000000000000000000000000000000000000000000000000000000000000000000000000000000000000000000000000000000000000000000000000000000000000000000000000000000000000000000000000000000000000000000000000000000000000000000000000000000000000000000000000000000000000000000000000000000000000000000000000000000000000000000000000000000000000000000000000000000000000000000000000000000000000000000000000000",
				"status": "0x0",
				"to": "0x0000000000000000000000000000000000031ec7",
				"transactionHash": "0x672e3e39adf23b5656989b7a36e54d54004b1866f53871113bc52e137edb9faf",
				"transactionIndex": "0x0",
				"type": "0x2"
			}`,
		},
		// 4. access list tx with create contract
		{
			txHash: txHashes[4],
			want: `{
				"blockHash": "0x08e23d8e3711a21fbb8becd7de22fda8fb0a49fba14e1be763d00f99063627e1",
				"blockNumber": "0x5",
				"contractAddress": "0xfdaa97661a584d977b4d3abb5370766ff5b86a18",
				"cumulativeGasUsed": "0xe01a",
				"effectiveGasPrice": "0x1ecb3f75",
				"from": "0x703c4b2bd70c169f5717101caee543299fc946c7",
				"gasUsed": "0xe01a",
				"logs": [],
				"logsBloom": "0x00000000000000000000000000000000000000000000000000000000000000000000000000000000000000000000000000000000000000000000000000000000000000000000000000000000000000000000000000000000000000000000000000000000000000000000000000000000000000000000000000000000000000000000000000000000000000000000000000000000000000000000000000000000000000000000000000000000000000000000000000000000000000000000000000000000000000000000000000000000000000000000000000000000000000000000000000000000000000000000000000000000000000000000000000000000",
				"status": "0x1",
				"to": null,
				"transactionHash": "0x8f3c4e2663af0312d508ebd8587f0c88dccbbc8a9bcc322421ff4bc28c456a92",
				"transactionIndex": "0x0",
				"type": "0x1"
			}`,
		},
		// 5. txhash empty
		{
			txHash: common.Hash{},
			want:   `null`,
		},
		// 6. txhash not found
		{
			txHash: common.HexToHash("deadbeef"),
			want:   `null`,
		},
	}

	for i, tt := range testSuite {
		var (
			result interface{}
			err    error
		)
		result, err = api.GetTransactionReceipt(context.Background(), tt.txHash)
		if err != nil {
			t.Errorf("test %d: want no error, have %v", i, err)
			continue
		}
		data, err := json.Marshal(result)
		if err != nil {
			t.Errorf("test %d: json marshal error", i)
			continue
		}
		want, have := tt.want, string(data)
		require.JSONEqf(t, want, have, "test %d: json not match, want: %s, have: %s", i, want, have)
	}
}<|MERGE_RESOLUTION|>--- conflicted
+++ resolved
@@ -91,44 +91,6 @@
 	}
 }
 
-<<<<<<< HEAD
-func allTransactionTypes(addr common.Address, config ctypes.ChainConfigurator) []types.TxData {
-	return []types.TxData{
-		&types.LegacyTx{
-			Nonce:    5,
-			GasPrice: big.NewInt(6),
-			Gas:      7,
-			To:       &addr,
-			Value:    big.NewInt(8),
-			Data:     []byte{0, 1, 2, 3, 4},
-			V:        big.NewInt(9),
-			R:        big.NewInt(10),
-			S:        big.NewInt(11),
-		},
-		&types.LegacyTx{
-			Nonce:    5,
-			GasPrice: big.NewInt(6),
-			Gas:      7,
-			To:       nil,
-			Value:    big.NewInt(8),
-			Data:     []byte{0, 1, 2, 3, 4},
-			V:        big.NewInt(32),
-			R:        big.NewInt(10),
-			S:        big.NewInt(11),
-		},
-		&types.AccessListTx{
-			ChainID:  config.GetChainID(),
-			Nonce:    5,
-			GasPrice: big.NewInt(6),
-			Gas:      7,
-			To:       &addr,
-			Value:    big.NewInt(8),
-			Data:     []byte{0, 1, 2, 3, 4},
-			AccessList: types.AccessList{
-				types.AccessTuple{
-					Address:     common.Address{0x2},
-					StorageKeys: []common.Hash{types.EmptyRootHash},
-=======
 type txData struct {
 	Tx   types.TxData
 	Want string
@@ -211,30 +173,11 @@
 						Address:     common.Address{0x2},
 						StorageKeys: []common.Hash{types.EmptyRootHash},
 					},
->>>>>>> a7e358d0
 				},
 				V: big.NewInt(32),
 				R: big.NewInt(10),
 				S: big.NewInt(11),
 			},
-<<<<<<< HEAD
-			V: big.NewInt(32),
-			R: big.NewInt(10),
-			S: big.NewInt(11),
-		},
-		&types.AccessListTx{
-			ChainID:  config.GetChainID(),
-			Nonce:    5,
-			GasPrice: big.NewInt(6),
-			Gas:      7,
-			To:       nil,
-			Value:    big.NewInt(8),
-			Data:     []byte{0, 1, 2, 3, 4},
-			AccessList: types.AccessList{
-				types.AccessTuple{
-					Address:     common.Address{0x2},
-					StorageKeys: []common.Hash{types.EmptyRootHash},
-=======
 			Want: `{
 				"blockHash": null,
 				"blockNumber": null,
@@ -276,31 +219,11 @@
 						Address:     common.Address{0x2},
 						StorageKeys: []common.Hash{types.EmptyRootHash},
 					},
->>>>>>> a7e358d0
 				},
 				V: big.NewInt(32),
 				R: big.NewInt(10),
 				S: big.NewInt(11),
 			},
-<<<<<<< HEAD
-			V: big.NewInt(32),
-			R: big.NewInt(10),
-			S: big.NewInt(11),
-		},
-		&types.DynamicFeeTx{
-			ChainID:   config.GetChainID(),
-			Nonce:     5,
-			GasTipCap: big.NewInt(6),
-			GasFeeCap: big.NewInt(9),
-			Gas:       7,
-			To:        &addr,
-			Value:     big.NewInt(8),
-			Data:      []byte{0, 1, 2, 3, 4},
-			AccessList: types.AccessList{
-				types.AccessTuple{
-					Address:     common.Address{0x2},
-					StorageKeys: []common.Hash{types.EmptyRootHash},
-=======
 			Want: `{
 				"blockHash": null,
 				"blockNumber": null,
@@ -343,7 +266,6 @@
 						Address:     common.Address{0x2},
 						StorageKeys: []common.Hash{types.EmptyRootHash},
 					},
->>>>>>> a7e358d0
 				},
 				V: big.NewInt(32),
 				R: big.NewInt(10),
@@ -393,25 +315,6 @@
 				R:          big.NewInt(10),
 				S:          big.NewInt(11),
 			},
-<<<<<<< HEAD
-			V: big.NewInt(32),
-			R: big.NewInt(10),
-			S: big.NewInt(11),
-		},
-		&types.DynamicFeeTx{
-			ChainID:    config.GetChainID(),
-			Nonce:      5,
-			GasTipCap:  big.NewInt(6),
-			GasFeeCap:  big.NewInt(9),
-			Gas:        7,
-			To:         nil,
-			Value:      big.NewInt(8),
-			Data:       []byte{0, 1, 2, 3, 4},
-			AccessList: types.AccessList{},
-			V:          big.NewInt(32),
-			R:          big.NewInt(10),
-			S:          big.NewInt(11),
-=======
 			Want: `{
 				"blockHash": null,
 				"blockNumber": null,
@@ -434,7 +337,6 @@
 				"s": "0x7626abc15834f391a117c63450047309dbf84c5ce3e8e609b607062641e2de43",
 				"yParity": "0x0"
 			}`,
->>>>>>> a7e358d0
 		},
 	}
 }
@@ -973,9 +875,6 @@
 		{
 			inclTx: false,
 			fullTx: false,
-<<<<<<< HEAD
-			want:   `{"number":"0x64","hash":"0x9b73c83b25d0faf7eab854e3684c7e394336d6e135625aafa5c183f27baa8fee","parentHash":"0x0000000000000000000000000000000000000000000000000000000000000000","nonce":"0x0000000000000000","mixHash":"0x0000000000000000000000000000000000000000000000000000000000000000","sha3Uncles":"0x1dcc4de8dec75d7aab85b567b6ccd41ad312451b948a7413f0a142fd40d49347","logsBloom":"0x00000000000000000000000000000000000000000000000000000000000000000000000000000000000000000000000000000000000000000000000000000000000000000000000000000000000000000000000000000000000000000000000000000000000000000000000000000000000000000000000000000000000000000000000000000000000000000000000000000000000000000000000000000000000000000000000000000000000000000000000000000000000000000000000000000000000000000000000000000000000000000000000000000000000000000000000000000000000000000000000000000000000000000000000000000000","stateRoot":"0x0000000000000000000000000000000000000000000000000000000000000000","miner":"0x0000000000000000000000000000000000000000","difficulty":"0x0","totalDifficulty":null,"extraData":"0x","size":"0x296","gasLimit":"0x0","gasUsed":"0x0","timestamp":"0x0","transactionsRoot":"0x661a9febcfa8f1890af549b874faf9fa274aede26ef489d9db0b25daa569450e","receiptsRoot":"0x56e81f171bcc55a6ff8345e692c0f86e5b48e01b996cadc001622fb5e363b421","uncles":[]}`,
-=======
 			want: `{
 				"difficulty": "0x0",
 				"extraData": "0x",
@@ -996,15 +895,11 @@
 				"transactionsRoot": "0x661a9febcfa8f1890af549b874faf9fa274aede26ef489d9db0b25daa569450e",
 				"uncles": []
 			}`,
->>>>>>> a7e358d0
 		},
 		// only tx hashes
 		{
 			inclTx: true,
 			fullTx: false,
-<<<<<<< HEAD
-			want:   `{"number":"0x64","hash":"0x9b73c83b25d0faf7eab854e3684c7e394336d6e135625aafa5c183f27baa8fee","parentHash":"0x0000000000000000000000000000000000000000000000000000000000000000","nonce":"0x0000000000000000","mixHash":"0x0000000000000000000000000000000000000000000000000000000000000000","sha3Uncles":"0x1dcc4de8dec75d7aab85b567b6ccd41ad312451b948a7413f0a142fd40d49347","logsBloom":"0x00000000000000000000000000000000000000000000000000000000000000000000000000000000000000000000000000000000000000000000000000000000000000000000000000000000000000000000000000000000000000000000000000000000000000000000000000000000000000000000000000000000000000000000000000000000000000000000000000000000000000000000000000000000000000000000000000000000000000000000000000000000000000000000000000000000000000000000000000000000000000000000000000000000000000000000000000000000000000000000000000000000000000000000000000000000","stateRoot":"0x0000000000000000000000000000000000000000000000000000000000000000","miner":"0x0000000000000000000000000000000000000000","difficulty":"0x0","totalDifficulty":null,"extraData":"0x","size":"0x296","gasLimit":"0x0","gasUsed":"0x0","timestamp":"0x0","transactionsRoot":"0x661a9febcfa8f1890af549b874faf9fa274aede26ef489d9db0b25daa569450e","receiptsRoot":"0x56e81f171bcc55a6ff8345e692c0f86e5b48e01b996cadc001622fb5e363b421","transactions":["0x7d39df979e34172322c64983a9ad48302c2b889e55bda35324afecf043a77605","0x9bba4c34e57c875ff57ac8d172805a26ae912006985395dc1bdf8f44140a7bf4","0x98909ea1ff040da6be56bc4231d484de1414b3c1dac372d69293a4beb9032cb5","0x12e1f81207b40c3bdcc13c0ee18f5f86af6d31754d57a0ea1b0d4cfef21abef1"],"uncles":[]}`,
-=======
 			want: `{
 				"difficulty": "0x0",
 				"extraData": "0x",
@@ -1031,15 +926,11 @@
 				"transactionsRoot": "0x661a9febcfa8f1890af549b874faf9fa274aede26ef489d9db0b25daa569450e",
 				"uncles": []
 			}`,
->>>>>>> a7e358d0
 		},
 		// full tx details
 		{
 			inclTx: true,
 			fullTx: true,
-<<<<<<< HEAD
-			want:   `{"number":"0x64","hash":"0x9b73c83b25d0faf7eab854e3684c7e394336d6e135625aafa5c183f27baa8fee","parentHash":"0x0000000000000000000000000000000000000000000000000000000000000000","nonce":"0x0000000000000000","mixHash":"0x0000000000000000000000000000000000000000000000000000000000000000","sha3Uncles":"0x1dcc4de8dec75d7aab85b567b6ccd41ad312451b948a7413f0a142fd40d49347","logsBloom":"0x00000000000000000000000000000000000000000000000000000000000000000000000000000000000000000000000000000000000000000000000000000000000000000000000000000000000000000000000000000000000000000000000000000000000000000000000000000000000000000000000000000000000000000000000000000000000000000000000000000000000000000000000000000000000000000000000000000000000000000000000000000000000000000000000000000000000000000000000000000000000000000000000000000000000000000000000000000000000000000000000000000000000000000000000000000000","stateRoot":"0x0000000000000000000000000000000000000000000000000000000000000000","miner":"0x0000000000000000000000000000000000000000","difficulty":"0x0","totalDifficulty":null,"extraData":"0x","size":"0x296","gasLimit":"0x0","gasUsed":"0x0","timestamp":"0x0","transactionsRoot":"0x661a9febcfa8f1890af549b874faf9fa274aede26ef489d9db0b25daa569450e","receiptsRoot":"0x56e81f171bcc55a6ff8345e692c0f86e5b48e01b996cadc001622fb5e363b421","transactions":[{"blockHash":"0x9b73c83b25d0faf7eab854e3684c7e394336d6e135625aafa5c183f27baa8fee","blockNumber":"0x64","from":"0x0000000000000000000000000000000000000000","gas":"0x457","gasPrice":"0x2b67","hash":"0x7d39df979e34172322c64983a9ad48302c2b889e55bda35324afecf043a77605","input":"0x111111","nonce":"0x1","to":"0x0000000000000000000000000000000000000011","transactionIndex":"0x0","value":"0x6f","type":"0x1","accessList":[],"chainId":"0x539","v":"0x0","r":"0x0","s":"0x0"},{"blockHash":"0x9b73c83b25d0faf7eab854e3684c7e394336d6e135625aafa5c183f27baa8fee","blockNumber":"0x64","from":"0x0000000000000000000000000000000000000000","gas":"0x457","gasPrice":"0x2b67","hash":"0x9bba4c34e57c875ff57ac8d172805a26ae912006985395dc1bdf8f44140a7bf4","input":"0x111111","nonce":"0x2","to":"0x0000000000000000000000000000000000000011","transactionIndex":"0x1","value":"0x6f","type":"0x0","chainId":"0x7fffffffffffffee","v":"0x0","r":"0x0","s":"0x0"},{"blockHash":"0x9b73c83b25d0faf7eab854e3684c7e394336d6e135625aafa5c183f27baa8fee","blockNumber":"0x64","from":"0x0000000000000000000000000000000000000000","gas":"0x457","gasPrice":"0x2b67","hash":"0x98909ea1ff040da6be56bc4231d484de1414b3c1dac372d69293a4beb9032cb5","input":"0x111111","nonce":"0x3","to":"0x0000000000000000000000000000000000000011","transactionIndex":"0x2","value":"0x6f","type":"0x1","accessList":[],"chainId":"0x539","v":"0x0","r":"0x0","s":"0x0"},{"blockHash":"0x9b73c83b25d0faf7eab854e3684c7e394336d6e135625aafa5c183f27baa8fee","blockNumber":"0x64","from":"0x0000000000000000000000000000000000000000","gas":"0x457","gasPrice":"0x2b67","hash":"0x12e1f81207b40c3bdcc13c0ee18f5f86af6d31754d57a0ea1b0d4cfef21abef1","input":"0x111111","nonce":"0x4","to":"0x0000000000000000000000000000000000000011","transactionIndex":"0x3","value":"0x6f","type":"0x0","chainId":"0x7fffffffffffffee","v":"0x0","r":"0x0","s":"0x0"}],"uncles":[]}`,
-=======
 			want: `{
 				"difficulty": "0x0",
 				"extraData": "0x",
@@ -1138,7 +1029,6 @@
 				"transactionsRoot": "0x661a9febcfa8f1890af549b874faf9fa274aede26ef489d9db0b25daa569450e",
 				"uncles": []
 			}`,
->>>>>>> a7e358d0
 		},
 	}
 
